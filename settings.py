--- conflicted
+++ resolved
@@ -8,10 +8,8 @@
 REDOC_URL = "/redoc" if DEBUG else None
 OPENAPI_URL = "/openapi.json" if DEBUG else None
 
-<<<<<<< HEAD
 ALLOW_ORIGINS = [item for item in getenv("ALLOW_ORIGINS").split(',') if item.strip()]
-=======
+
 # jwt auth settings
-COOKIE_SECURE = DEBUG
-COOKIE_SAMESITE = "none" if DEBUG else "lax"
->>>>>>> 48311ffa
+COOKIE_SECURE = not DEBUG
+COOKIE_SAMESITE = "none" if DEBUG else "lax"