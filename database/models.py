--- conflicted
+++ resolved
@@ -151,7 +151,6 @@
     user_id = Column(Integer, ForeignKey("users.id"), nullable=False)
     customer_name = Column(String(50), nullable=True)
     grade_average = Column(DECIMAL(2,1), nullable=False, default=0)
-<<<<<<< HEAD
     license_number = Column(Integer, nullable=False)
     additional_info = Column(Text, nullable=True)
 
@@ -168,11 +167,6 @@
     phone = Column(String(20), nullable=True)
     buisness_email = Column(String(100), nullable=True)
     address = Column(Text, nullable=True)
-=======
-    count = Column(Integer, nullable=False, default=0)
-    license_number = Column(Integer, nullable=False)
-    additional_info = Column(Text, nullable=True)
->>>>>>> b29a98d1
 
 @dataclass
 class CompanyImages(Base):
