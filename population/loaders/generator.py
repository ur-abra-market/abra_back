--- conflicted
+++ resolved
@@ -104,13 +104,6 @@
     )
 
 
-async def property_values(session: AsyncSession, property_type_id: int) -> List[Any]:
-    return await crud.property_values.select.many_unique(
-        Where(PropertyValueModel.property_type_id == property_type_id),
-        session=session,
-    )
-
-
 async def variation_values_entities(
     session: AsyncSession, variation_type_ids: List[int]
 ) -> List[Any]:
@@ -259,29 +252,15 @@
                         entities=category_properties,
                         count=property_values_to_products_count,
                     )
-                    property_values_for_material = [
-                        property_value.id
-                        for property_value in await property_values(
-                            session=session, property_type_id=1
-                        )
-                    ]
 
                     await crud.property_values_to_products.insert.many(
                         Values(
                             [
                                 {
                                     PropertyValueToProductModel.product_id: product.id,
-<<<<<<< HEAD
-                                    PropertyValueToProductModel.property_value_id: (
-                                        property_value_id := next(property_values_gen).id
-                                    ),
-                                    PropertyValueToProductModel.optional_value: f"{randint(10,80)}%"
-                                    if property_value_id in property_values_for_material
-=======
                                     PropertyValueToProductModel.property_value_id: property_value.id,
                                     PropertyValueToProductModel.optional_value: f"{randint(10, 50)}%"
                                     if property_value.type.has_optional_value
->>>>>>> f9e3940b
                                     else None,
                                 }
                                 for property_value in property_values_gen
