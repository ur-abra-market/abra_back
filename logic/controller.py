from logic import pwd_hashing, utils
from fastapi.responses import JSONResponse
import uuid
from fastapi import HTTPException, status
from fastapi_mail import MessageSchema, FastMail
from logic import consts


async def register_user(user_type, user_data):
    if user_type not in ['sellers', 'suppliers']:
        raise HTTPException(
            status_code=status.HTTP_404_NOT_FOUND, 
            detail="INCORRECT_SUBDOMAIN"
        )
    is_email_unique = db.check_email_for_uniqueness(email=user_data.email)
    if not is_email_unique:
        raise HTTPException(
            status_code=status.HTTP_404_NOT_FOUND, 
            detail="EMAIL_EXISTS"
        )
    db.add_user(user_data=user_data)
    user_id = db.get_user_id(email=user_data.email)
    hashed_password = pwd_hashing.hash_password(password=user_data.password)
    db.add_password(user_id=user_id, password=hashed_password)
    if user_type == 'sellers':
        db.add_seller(user_id=user_id)
    elif user_type == 'suppliers':
        db.add_supplier(user_id=user_id)
    return JSONResponse(
        status_code=200,
        content={"result": "REGISTRATION_SUCCESSFUL"}
    )


<<<<<<< HEAD
async def login_user(user_data):
    user_id = db.get_user_id(email=user_data.email)
    if not user_id:
        raise HTTPException(
            status_code=status.HTTP_404_NOT_FOUND, 
            detail="WRONG_CREDENTIALS"
        )
    hashed_password_from_db = db.get_password(user_id=user_id)
    is_passwords_match = \
        pwd_hashing.check_hashed_password(password=user_data.password,
                                          hashed=hashed_password_from_db)
    if hashed_password_from_db and is_passwords_match:
        return JSONResponse(
            status_code=200,
            content={"result": "LOGIN_SUCCESSFUL"}
        )
    else:
        raise HTTPException(
            status_code=status.HTTP_404_NOT_FOUND, 
            detail="WRONG_CREDENTIALS"
        )

=======
>>>>>>> 368c1e23

async def change_password(user_data, user_email):
    user_id = db.get_user_id(email=user_email)
    hashed_password_db = db.get_password(user_id=user_id)
    is_passwords_match = \
        pwd_hashing.check_hashed_password(password=user_data.old_password,
                                          hashed=hashed_password_db)
    if hashed_password_db and is_passwords_match:
        hashed_password_new = \
            pwd_hashing.hash_password(password=user_data.new_password)
        db.update_password(user_id=user_id,
                           password_new=hashed_password_new)
        return JSONResponse(
            status_code=200,
            content={"result": "PASSWORD_CHANGED"}
        )
    else:
        raise HTTPException(
            status_code=status.HTTP_403_FORBIDDEN, 
            detail="INVALID_PASSWORD"
        )


async def send_email(subject, recipient, body):
    message = MessageSchema(
        subject=subject,
        recipients=recipient,
        body=body,
        subtype="html"
    )
    fm = FastMail(utils.conf)
    await fm.send_message(message=message)
    return JSONResponse(
        status_code=200,
        content={"result": "Message has been sent"}
    )


async def send_confirmation_email(email):
    encoded_token = utils.create_access_token(email)
    subject = "Email confirmation"
    recipient = [email]
    body = consts.CONFIRMATION_BODY.format(token=encoded_token)
    await send_email(subject, recipient, body)
    return JSONResponse(
        status_code=200,
        content={"result": "Message has been sent"}
    )


async def receive_registration_result(token):
    try:
        decoded_token = utils.get_current_user(token)
        result = db.check_for_email(decoded_token["email"])
        if result:
            return JSONResponse(
                status_code=200,
                content={"result": "Registration successful."}
            )
        else:
            raise HTTPException(
                status_code=status.HTTP_404_NOT_FOUND,
                detail="User not found"
            )
    except:
        raise HTTPException(
            status_code=status.HTTP_401_UNAUTHORIZED,
            detail="Invalid token",
            headers={"WWW-Authenticate": "Bearer"}
        )
        

async def send_reset_message(email):
    result = db.check_for_email(email)
    if not result:
        raise HTTPException(
            status_code=status.HTTP_404_NOT_FOUND, 
            detail="User not found"
        )
    reset_code = str(uuid.uuid1())
    user_id = db.get_user_id(email)
    db.create_reset_code(user_id, email, reset_code)
    subject = "Сброс пароля"
    recipient = [email]
    body = consts.BODY.format(email, reset_code)
    await send_email(subject, recipient, body)
    return JSONResponse(
        status_code=200,
        content={"result": "Message has been sent"}
    )


async def check_token(token):
    reset_token = db.check_reset_password_token(token)
    if not reset_token:
        raise HTTPException(
            status_code=404,
            detail="Reset token has been expired, try again."
        )
    return JSONResponse(
        status_code=200,
        content={"result": "Token is active"}
    )


async def reset_user_password(user_email,
                              user_new_password,
                              user_confirm_new_password):
    if user_new_password != user_confirm_new_password:
        raise HTTPException(
            status_code=404,
            detail="New password is not match."
        )
    user_id = db.get_user_id(user_email)
    hashed_password = pwd_hashing.hash_password(user_new_password)
    db.update_password(user_id=user_id, password_new=hashed_password)
    db.delete_token(user_email)
    return JSONResponse(
        status_code=200,
        content={"result": "Password has been changed successfuly."}
    )


async def get_products_list_for_category(category, type):
    # tmp if-clause? validate it on front?
    if type not in ['bestsellers', 'new', 'rating', 'hot', 'popular']:
        raise HTTPException(
            status_code=status.HTTP_404_NOT_FOUND,
            detail="TYPE_NOT_EXIST"
        )
    if category == 'all':
        category_id = 'p.category_id'
    else:
        category_id = db.get_category_id_by_category_name(category)
    if not category_id:
        raise HTTPException(
            status_code=status.HTTP_404_NOT_FOUND,
            detail="CATEGORY_NOT_FOUND"
        )
    result = db.get_sorted_list_of_products(type=type,
                                            category_id=category_id)
    return JSONResponse(
        status_code=200,
        content={"result": result}
    )
    


async def get_images_for_product(product_id):
    result = db.get_images_by_product_id(product_id=product_id)
    if not result:
        raise HTTPException(
            status_code=status.HTTP_404_NOT_FOUND,
            detail="PRODUCT_NOT_FOUND"
        )
    return JSONResponse(
        status_code=200,
        content={"result": result}
    )


async def get_similar_products_in_category(product_id):
    result = db.get_similar_products(product_id=product_id)
    if not result:
        raise HTTPException(
            status_code=status.HTTP_404_NOT_FOUND,
            detail="NO_PRODUCTS"
        )
    return JSONResponse(
        status_code=200,
        content={"result": result}
    )

    
async def get_popular_products_in_category(product_id):
    category_id = db.get_category_id_by_product_id(product_id=product_id)
    if not category_id:
        raise HTTPException(
            status_code=status.HTTP_404_NOT_FOUND,
            detail="PRODUCT_NOT_FOUND"
        )
    result = db.get_sorted_list_of_products(type='popular',
                                            category_id=category_id)
    if not result:
        raise HTTPException(
            status_code=status.HTTP_404_NOT_FOUND,
            detail="NO_PRODUCTS"
        )
    return JSONResponse(
        status_code=200,
        content={"result": result}
    )


async def get_latest_searches_for_user(user_id):
    result = db.get_latest_searches_by_user_id(user_id=user_id)
    if result:
        return JSONResponse(
            status_code=200,
            content={"result": result}
        )
    else:
        raise HTTPException(
            status_code=status.HTTP_404_NOT_FOUND,
            detail="NO_SEARCHES"
        )<|MERGE_RESOLUTION|>--- conflicted
+++ resolved
@@ -32,31 +32,6 @@
     )
 
 
-<<<<<<< HEAD
-async def login_user(user_data):
-    user_id = db.get_user_id(email=user_data.email)
-    if not user_id:
-        raise HTTPException(
-            status_code=status.HTTP_404_NOT_FOUND, 
-            detail="WRONG_CREDENTIALS"
-        )
-    hashed_password_from_db = db.get_password(user_id=user_id)
-    is_passwords_match = \
-        pwd_hashing.check_hashed_password(password=user_data.password,
-                                          hashed=hashed_password_from_db)
-    if hashed_password_from_db and is_passwords_match:
-        return JSONResponse(
-            status_code=200,
-            content={"result": "LOGIN_SUCCESSFUL"}
-        )
-    else:
-        raise HTTPException(
-            status_code=status.HTTP_404_NOT_FOUND, 
-            detail="WRONG_CREDENTIALS"
-        )
-
-=======
->>>>>>> 368c1e23
 
 async def change_password(user_data, user_email):
     user_id = db.get_user_id(email=user_email)
