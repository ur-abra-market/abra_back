from db.db_connector import Database
from dotenv import load_dotenv
from logic import pwd_hashing, utils
from fastapi.responses import JSONResponse
from . import tokens
import uuid
from fastapi import HTTPException, status


load_dotenv()
db = Database()


async def register_user(user_type, user_data):
    if user_type not in ['sellers', 'suppliers']:
        return JSONResponse(
            status_code=404,
            content={"result": "Incorrect subdomain"}
        )
    is_email_unique = db.check_email_for_uniqueness(email=user_data.email)
    if not is_email_unique:
        return JSONResponse(
            status_code=404,
            content={"result": "User with this email already exists"}
        )
    db.add_user(user_data=user_data)
    user_id = db.get_user_id(email=user_data.email)
    hashed_password = pwd_hashing.hash_password(password=user_data.password)
    db.add_password(user_id=user_id, password=hashed_password)
    if user_type == 'sellers':
        db.add_seller(user_id=user_id)
    elif user_type == 'suppliers':
        db.add_supplier(user_id=user_id,
                        additional_info=user_data.additional_info)
    return JSONResponse(
        status_code=200,
        content={"result": "Registration successfull!"}
    )


async def login_user(user_data):
    user_id = db.get_user_id(email=user_data.username)
    if not user_id:
        return JSONResponse(
            status_code=404,
            content={"result": "Wrong credentials"}
        )
    hashed_password_from_db = db.get_password(user_id=user_id)
    is_passwords_match = pwd_hashing.check_hashed_password(password=user_data.password,
                                                     hashed=hashed_password_from_db)
    if hashed_password_from_db and is_passwords_match:
        access_token = tokens.create_access_token(subject=user_data.username)
        refresh_token = tokens.create_refresh_token(subject=user_data.username)
        return JSONResponse(
            status_code=200,
            content=dict(
                access_token=access_token,
                refresh_token=refresh_token
            )
        )
    else:
        return JSONResponse(
            status_code=404,
            content={"result": "Wrong credentials"}
        )


async def change_password(user_data, user_email):
    user_id = db.get_user_id(email=user_email)
    hashed_password_db = db.get_password(user_id=user_id)
    is_passwords_match = \
        pwd_hashing.check_hashed_password(password=user_data.old_password,
                                          hashed=hashed_password_db)
    if hashed_password_db and is_passwords_match:
        hashed_password_new = \
            pwd_hashing.hash_password(password=user_data.new_password)
        db.update_password(user_id=user_id,
                           password_new=hashed_password_new)
        return JSONResponse(
            status_code=200,
            content={"result": "Password changed successfully!"}
        )
    else:
        return JSONResponse(
            status_code=404,
            content={"result": f"Wrong credentials"}
        )


async def get_code(email):
    code = utils.get_rand_code
    user_id = db.get_user_id(email=email)
    db.add_code(user_id, code)
    return code


async def check_confirm_code(email, code):
    user_id = db.get_user_id(email=email)
    code_from_db = db.get_code(user_id=user_id)
    if code_from_db == code:
        return JSONResponse(
            status_code=200,
            content={"result": "Sucсessful registration"}
        )
    else:
        return JSONResponse(
            status_code=404,
            content={"result": "Check your code and try again"}
        )


<<<<<<< HEAD
async def get_token(user_id):
    token = db.get_token(user_id=user_id)
    return token


async def reset_password(email):
    result = db.check_email_for_uniqueness(email)
    if not result:
        raise HTTPException(status_code=status.HTTP_404_NOT_FOUND, detail="User not found")
    reset_code = str(uuid.uuid1())
    return reset_code
=======
async def get_sorted_list_of_products(category, type):
    result = db.get_sorted_list_of_products(type=type,
                                            category=category)
    return JSONResponse(
            status_code=200,
            content={"result": result}
        )

>>>>>>> 6c4ffd2d
<|MERGE_RESOLUTION|>--- conflicted
+++ resolved
@@ -109,7 +109,6 @@
         )
 
 
-<<<<<<< HEAD
 async def get_token(user_id):
     token = db.get_token(user_id=user_id)
     return token
@@ -121,7 +120,6 @@
         raise HTTPException(status_code=status.HTTP_404_NOT_FOUND, detail="User not found")
     reset_code = str(uuid.uuid1())
     return reset_code
-=======
 async def get_sorted_list_of_products(category, type):
     result = db.get_sorted_list_of_products(type=type,
                                             category=category)
@@ -130,4 +128,3 @@
             content={"result": result}
         )
 
->>>>>>> 6c4ffd2d
