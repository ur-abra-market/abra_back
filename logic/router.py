--- conflicted
+++ resolved
@@ -1,9 +1,5 @@
 from fastapi import FastAPI
-<<<<<<< HEAD
-from fastapi.middleware.cors import CORSMiddleware
-=======
 from starlette.middleware.cors import CORSMiddleware
->>>>>>> 64c16a3c
 import logic.controller as c
 from .routes.login import login
 from .routes.register import register
@@ -15,19 +11,9 @@
     version="0.0.1"
 )
 
-<<<<<<< HEAD
-origins = [
-    "http://localhost",
-]
-
-app.add_middleware(
-    CORSMiddleware,
-    allow_origins=origins,
-=======
 app.add_middleware(
     CORSMiddleware,
     allow_origins=["*"],
->>>>>>> 64c16a3c
     allow_credentials=True,
     allow_methods=["*"],
     allow_headers=["*"],
