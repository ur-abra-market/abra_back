--- conflicted
+++ resolved
@@ -245,7 +245,7 @@
     OFFSET {}
     """
 
-<<<<<<< HEAD
+
 QUERY_FOR_ACTUAL_DEMAND = """
     SELECT CONVERT(SUM(count), CHAR) AS number_of_orders
     FROM web_platform.orders
@@ -284,7 +284,7 @@
         JOIN web_platform.products p ON p.supplier_id = s.id 
                                     AND p.id = {}
     """
-=======
+
 
 QUERY_FOR_REVIEWS = """
     SELECT pr.seller_id, pr.text, CONVERT(pr.grade_overall, CHAR) AS grade_overall, CONVERT(pr.datetime, CHAR) AS datetime, prp.image_url 
@@ -293,5 +293,4 @@
     WHERE pr.product_id = {product_id}
     ORDER BY pr.datetime DESC
     LIMIT 10
-"""
->>>>>>> eead2e49
+"""