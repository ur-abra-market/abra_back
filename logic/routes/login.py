--- conflicted
+++ resolved
@@ -15,24 +15,9 @@
 
 @login.post("/", summary='WORKS: User login (token creation).',
             response_model=ResultOut, responses={404: {"model": ResultOut}})
-<<<<<<< HEAD
-async def login_user(user_data: LoginIn,
-                     Authorize: AuthJWT = Depends()):
-    access_token = Authorize.create_access_token(subject=user_data.email)
-    refresh_token = Authorize.create_refresh_token(subject=user_data.email)
-    response = await c.login_user(user_data=user_data)
-    Authorize.set_access_cookies(encoded_access_token=access_token,
-                                 response=response,
-                                 max_age=ACCESS_TOKEN_EXPIRATION_TIME)
-    Authorize.set_refresh_cookies(encoded_refresh_token=refresh_token,
-                                  response=response,
-                                  max_age=REFRESH_TOKEN_EXPIRATION_TIME)
-    return response
-=======
 async def login_user(user_data: LoginIn, Authorize: AuthJWT = Depends(), session: AsyncSession = Depends(get_session)):
     access_token = Authorize.create_access_token(subject=user_data.email)
     refresh_token = Authorize.create_refresh_token(subject=user_data.email)
->>>>>>> 368c1e23
 
     user_id = await session.execute(select(User.id).where(User.email.__eq__(user_data.email)))
     user_id = user_id.scalar()
