from email.headerregistry import Address
from classes.response_models import *
from logic import utils
from fastapi.responses import JSONResponse
from fastapi import APIRouter, Depends, HTTPException, status
from sqlalchemy import select, text, and_, or_, update, delete
from sqlalchemy.ext.asyncio import AsyncSession
from logic.consts import *
from database import get_session
from database.models import *
import logging
from fastapi_jwt_auth import AuthJWT


suppliers = APIRouter()


<<<<<<< HEAD
@suppliers.post("/send-account-info/",
                summary="Is not tested with JWT")
async def send_supplier_data_info(
                               supplier_info: SupplierInfo,
                               account_info: SupplierAccountInfo,
                               Authorize: AuthJWT = Depends(),
                               session: AsyncSession = Depends(get_session)) -> JSONResponse:
    Authorize.jwt_required()
    user_email = Authorize.get_jwt_subject()
    user_id = await User.get_user_id(email=user_email)
    await session.execute(update(Supplier)\
                          .where(Supplier.user_id.__eq__(user_id))\
                          .values(license_number=supplier_info.tax_number))
    await session.commit()
=======
@suppliers.get("/get-product-properties/",
               summary="")
async def get_product_properties(
    category_id: int,
    session: AsyncSession = Depends(get_session)
) -> JSONResponse:
    pass


@suppliers.get(
    "/get-supplier-info/",
    summary="",
    # response_model=SupplierAccountInfoOut
)
async def get_supplier_data_info(
    # Authorize: AuthJWT = Depends(),
    user_id: int,
    session: AsyncSession = Depends(get_session)
):
    # Authorize.jwt_required()
    # user_email = Authorize.get_jwt_subject()
    # user_id = await User.get_user_id(email=user_email)
    result = {}
    users_query = await session.execute(
        select(User.first_name, User.last_name, User.phone)\
        .where(User.id.__eq__(user_id))
    )
    users_query: dict = dict(users_query.all()[0])
    country_registration = (await session.execute(
        select(UserAdress.country)\
        .where(UserAdress.user_id.__eq__(user_id))
    )).all()[0]
    country_registration: dict = dict(country_registration)
    license_number = (await session.execute(
        select(Supplier.license_number)\
        .where(Supplier.user_id.__eq__(user_id))
    )).all()[0]
    license_number: dict = dict(license_number)
    users_query.update(country_registration)
    users_query.update(license_number)
>>>>>>> 26d60d4c
    
    supplier_id: int = await session.execute(
        select(Supplier.id)\
        .where(Supplier.user_id.__eq__(user_id))
    )
    supplier_id: int = supplier_id.scalar()
    company_query = dict((await session.execute(
        select(
            Company.logo_url,
            Company.name,
            Company.business_sector,
            Company.is_manufacturer,
            Company.year_established,
            Company.number_of_employees,
            Company.description,
            Company.phone,
            Company.business_email,
            Company.address
        )\
        .where(Company.supplier_id.__eq__(supplier_id))
    )).all()[0])
    photo_url_query = (await session.execute(
        select(CompanyImages.url)\
        .join(Company)
        .where(Company.supplier_id.__eq__(supplier_id))
    )).all()
    photo_url = dict(photo_url=[row["url"] for row in photo_url_query])
    company_query.update(photo_url)
    
    account_details_query = (await session.execute(
        select(UserCreds.password)\
        .where(UserCreds.user_id.__eq__(user_id))
    )).all()[0]
    user_email = "email"
    account_details_query = dict(account_details_query, email=user_email)

    result = dict(
        personal_info=users_query,
        business_profile=company_query,
        account_details=account_details_query
    )

    return result

@suppliers.post("/account-info/",
                summary="Is not tested with JWT")
async def send_supplier_data_info(
                            #    supplier_info: SupplierInfo,
                            #    account_info: SupplierAccountInfo,
                            #    Authorize: AuthJWT = Depends(),
                            user_id: int,
                            user_info: SupplierUserData,
                            license: SupplierLicense,
                            company_info: SupplierCompanyData,
                            country: SupplierCountry,
                            session: AsyncSession = Depends(get_session)) -> JSONResponse:
    # Authorize.jwt_required()
    # user_email = Authorize.get_jwt_subject()
    # user_id = await User.get_user_id(email=user_email)
    # await session.execute(update(Supplier)\
    #                       .where(Supplier.user_id.__eq__(user_id))\
    #                       .values(license_number=supplier_info.tax_number))
    # await session.commit()
    
    # await session.execute(update(User)\
    #                       .where(User.id.__eq__(user_id))\
    #                       .values(first_name=supplier_info.first_name,
    #                               last_name=supplier_info.last_name,
    #                               phone=supplier_info.phone))
    # await session.commit()

    # supplier_data: UserAdress = UserAdress(user_id=user_id,
    #                            country=supplier_info.country)

    # supplier_id: int = await session.execute(
    #     select(Supplier.id)\
    #     .where(Supplier.user_id.__eq__(user_id))
    # )
    # supplier_id: int = supplier_id.scalar()
    # account_data: Company = Company(
    #     supplier_id=supplier_id,
    #     name=account_info.shop_name,
    #     business_sector=account_info.business_sector,
    #     logo_url=account_info.logo_url,
    #     is_manufacturer=account_info.is_manufacturer,
    #     year_established=account_info.year_established,
    #     number_of_employees=account_info.number_of_emploees,
    #     description=account_info.description,
    #     photo_url=account_info.photo_url,
    #     phone=account_info.business_phone,
    #     business_email=account_info.business_email,
    #     address=account_info.company_address
    # )
    # session.add_all((supplier_data, account_data))
    # await session.commit()
    if await session.execute(
        select(User)\
        .where(User.id.__eq__(user_id))
    ):
        user: dict = dict(user_info)
        for key in user:
            if not user[key]:
                del user[key]
        print(user)
        user_data: User = User(**user)
        session.add(user_data)
        await session.commit()

    return user



@suppliers.post("/add_main_product_info/",
    summary="WORKS: Add product to database. Images in [url0, url1 ...] format (optional)."
            "type_name is category name (example 'clothes')!",
    response_model=ProductIdOut)
async def add_product_info_to_db(supplier_id: int,
                            product_name: str,
                            type_name: str,
                            session: AsyncSession = Depends(get_session)):
    is_supplier_exist = await Supplier.is_supplier_exist(supplier_id=supplier_id)
    if not is_supplier_exist:
        raise HTTPException(
            status_code=status.HTTP_404_NOT_FOUND,
            detail="SUPPLIER_NOT_FOUND"
        )
    # in fact, type_name is category_name
    category_id = await Category.get_category_id(category_name=type_name)
    if not category_id:
        raise HTTPException(
            status_code=status.HTTP_404_NOT_FOUND,
            detail="GATEGORY_NOT_FOUND"
        )
    current_datetime = utils.get_moscow_datetime()
    product = Product(
        supplier_id=supplier_id,
        category_id=category_id,
        name=product_name,
        datetime=current_datetime
    )
    session.add(product)
    
    product_id = await session\
                .execute(select(func.max(Product.id))\
                .where(and_(Product.supplier_id.__eq__(supplier_id),
                            Product.name.__eq__(product_name))))
    product_id = product_id.scalar()
    await session.commit()
    return JSONResponse(
        status_code=status.HTTP_200_OK,
        content={"product_id": product_id}
    )


@suppliers.post("/add_product_images/",
    summary="WORKS: Add product images to database. "
            "image_urls must be in list format.",
    response_model=ProductIdOut)
async def add_product_info_to_db(product_id: int,
                            image_urls: list = list(),
                            session: AsyncSession = Depends(get_session)):
    is_product_exist = await Product.is_product_exist(product_id=product_id)
    if not is_product_exist:
        raise HTTPException(
            status_code=status.HTTP_404_NOT_FOUND,
            detail="PRODUCT_NOT_FOUND"
        )
    for serial_number, image_url in enumerate(image_urls):
        image = ProductImage(
            product_id=product_id,
            image_url=image_url,
            serial_number=serial_number
        )
        session.add(image)
    await session.commit()
    return JSONResponse(
        status_code=status.HTTP_200_OK,
        content={"result": "OK"}
    )


@suppliers.get("/get_product_properties/",
    summary="WORKS: "
            "Get all property names by product_id (depends on category).",
    response_model=ResultListOut)
async def get_product_properties_from_db(product_id: int,
                                session: AsyncSession = Depends(get_session)):
    is_product_exist = await Product.is_product_exist(product_id=product_id)
    if not is_product_exist:
        raise HTTPException(
            status_code=status.HTTP_404_NOT_FOUND,
            detail="PRODUCT_NOT_FOUND"
        )
    category_id = await Product.get_category_id(product_id=product_id)
    if not category_id:
        raise HTTPException(
            status_code=status.HTTP_404_NOT_FOUND,
            detail="CATEGORY_NOT_FOUND"
        )
    property_names = await session\
        .execute(text(QUERY_TO_GET_PROPERTIES.format(category_id=category_id)))
    if not property_names:
        raise HTTPException(
            status_code=status.HTTP_404_NOT_FOUND,
            detail="PROPERTIES_NOT_FOUND"
        )
    property_names = [row[0] for row in property_names]
    return JSONResponse(
        status_code=status.HTTP_200_OK,
        content={"result": property_names}
    )
    

@suppliers.post("/add_product_properties/",
    summary="WORKS: Add properties to database. "
            "Properties in {'name': 'value', ...} format. "
            "Names sctricly from /suppliers/get_product_properties/ route. "
            "Any string values.",
    response_model=ResultOut)
async def add_product_properties_to_db(product_id: int,
                                properties: dict,
                                session: AsyncSession = Depends(get_session)):
    is_product_exist = await Product.is_product_exist(product_id=product_id)
    if not is_product_exist:
        raise HTTPException(
            status_code=status.HTTP_404_NOT_FOUND,
            detail="PRODUCT_NOT_FOUND"
        )
    category_id = await Product.get_category_id(product_id=product_id)
    for name, value in properties.items():
        category_property_type_id = await session\
            .execute(select(CategoryPropertyType.id)\
            .where(CategoryPropertyType.name.__eq__(name)))
        category_property_type_id = category_property_type_id.scalar()
        if not category_property_type_id:
            raise HTTPException(
                status_code=status.HTTP_404_NOT_FOUND,
                detail=dict(error="PROPERTY_NOT_FOUND", name=name)
            )
        is_property_match_category = await session\
            .execute(select(CategoryProperty.id)\
            .where(and_(CategoryProperty.category_id.__eq__(category_id),
                        CategoryProperty.property_type_id.__eq__(category_property_type_id))))
        is_property_match_category = bool(is_property_match_category.scalar())
        if not is_property_match_category:
            raise HTTPException(
                status_code=status.HTTP_404_NOT_FOUND,
                detail=dict(error="PROPERTY_DOES_NOT_MATCH_CATEGORY", name=name)
            )
        category_property_value_id = await session\
            .execute(select(CategoryPropertyValue.id)\
            .where(and_(CategoryPropertyValue.property_type_id.__eq__(category_property_type_id),
                        CategoryPropertyValue.value.__eq__(value))))
        category_property_value_id = category_property_value_id.scalar()                        
        if not category_property_value_id:
            category_property_value = CategoryPropertyValue(
                property_type_id=category_property_type_id,
                value=value
            )
            session.add(category_property_value)
            category_property_value_id = await session\
                .execute(select(CategoryPropertyValue.id)\
                .where(and_(CategoryPropertyValue.property_type_id.__eq__(category_property_type_id),
                            CategoryPropertyValue.value.__eq__(value))))
            category_property_value_id = category_property_value_id.scalar()
        product_property_value = ProductPropertyValue(
            product_id=product_id,
            property_value_id=category_property_value_id
        )
        session.add(product_property_value)
    await session.commit()
    return JSONResponse(
        status_code=status.HTTP_200_OK,
        content={"result": "OK"}
    )


@suppliers.post("/add_product_prices/",
               summary="WORKS: Add product prices.",
               response_model=ResultOut)
async def add_product_prices_to_db(product_id: int,
                                   price_value: float,
                                   quantity_normal: int,
                                   discount: float = 0.0,
                                   quantity_discount: int = 0,
                                   session: AsyncSession = Depends(get_session)):
    is_product_exist = await Product.is_product_exist(product_id=product_id)
    if not is_product_exist:
        raise HTTPException(
            status_code=status.HTTP_404_NOT_FOUND,
            detail="PRODUCT_NOT_FOUND"
        )
    current_datetime = utils.get_moscow_datetime()
    product_price = ProductPrice(
        product_id=product_id,
        value=price_value,
        min_quantity=quantity_normal,
        start_date=current_datetime
    )
    session.add(product_price)
    if discount:
        product_price = ProductPrice(
            product_id=product_id,
            value=price_value,
            min_quantity=quantity_discount,
            discount=discount,
            start_date=current_datetime
        )
        session.add(product_price)
    await session.commit()
    return JSONResponse(
        status_code=status.HTTP_200_OK,
        content={"result": "OK"}
    )
    

@suppliers.get("/get_product_variations/",
    summary="WORKS (example 531): Get all variation names and values by product_id "
            "(depends on category).",
    response_model=ResultListOut)
async def get_product_variations_from_db(product_id: int,
                                         session: AsyncSession = Depends(get_session)):
    is_product_exist = await Product.is_product_exist(product_id=product_id)
    if not is_product_exist:
        raise HTTPException(
            status_code=status.HTTP_404_NOT_FOUND,
            detail="PRODUCT_NOT_FOUND"
        )
    category_id = await Product.get_category_id(product_id=product_id)
    if not category_id:
        raise HTTPException(
            status_code=status.HTTP_404_NOT_FOUND,
            detail="CATEGORY_NOT_FOUND"
        )
    variations = await session\
        .execute(text(QUERY_TO_GET_VARIATIONS.format(category_id=category_id)))
    if not variations:
        raise HTTPException(
            status_code=status.HTTP_404_NOT_FOUND,
            detail="VARIATIONS_NOT_FOUND"
        )
    variations = [dict(row) for row in variations]
    json_variations = dict()
    for row in variations:
        if row['name'] not in json_variations:
            json_variations[row['name']] = list()
        json_variations[row['name']].append(row['value'])

    return JSONResponse(
        status_code=status.HTTP_200_OK,
        content={"result": json_variations}
    )


@suppliers.post("/add_product_variations/",
    summary="WORKS: Add variations to database. Variations in format: "
            '[{"var_name": "var_value", "var_name": "var_value", "count": count_value}, {...}, ...]. '
            'Each dict must have 1 or 2 "var_name" elements and exactly one "count" element.'
            "Names and values sctricly from /suppliers/get_product_variations/ route. ",
    response_model=ResultOut)
async def add_product_variations_to_db(product_id: int,
                                variations: list,
                                session: AsyncSession = Depends(get_session)):
    is_product_exist = await Product.is_product_exist(product_id=product_id)
    if not is_product_exist:
        raise HTTPException(
            status_code=status.HTTP_404_NOT_FOUND,
            detail="PRODUCT_NOT_FOUND"
        )
    category_id = await Product.get_category_id(product_id=product_id)
    for one_variation_type in variations:
        if not isinstance(one_variation_type, dict):
            raise HTTPException(
                status_code=status.HTTP_422_UNPROCESSABLE_ENTITY,
                detail="INCORRECT_INPUT_PARAMS"
            )
        list_product_variation_value_ids = list()
        count = None
        for name, value in one_variation_type.items():
            if name == 'count':
                if not value.isdigit():
                    raise HTTPException(
                        status_code=status.HTTP_422_UNPROCESSABLE_ENTITY,
                        detail="COUNT_VALUE_MUST_BE_INT"
                    )
                count = int(value)
                continue
            category_variation_type_id = await session\
                .execute(select(CategoryVariation.variation_type_id)\
                .join(CategoryVariationType)\
                .where(and_(CategoryVariationType.name.__eq__(name),
                            CategoryVariation.category_id.__eq__(category_id))))
            category_variation_type_id = category_variation_type_id.scalar()
            if not category_variation_type_id:
                raise HTTPException(
                    status_code=status.HTTP_404_NOT_FOUND,
                    detail=dict(error="VARIATION_NAME_DOES_NOT_EXIST", name=name)
                )
            category_variation_value_id = await session\
                .execute(select(CategoryVariationValue.id)\
                .where(and_(CategoryVariationValue.variation_type_id.__eq__(category_variation_type_id),
                            CategoryVariationValue.value.__eq__(value))))
            category_variation_value_id = category_variation_value_id.scalar()
            if not category_variation_value_id:
                raise HTTPException(
                    status_code=status.HTTP_404_NOT_FOUND,
                    detail=dict(error="VARIATION_VALUE_DOES_NOT_EXIST", value=value)
                )
            product_variation_value_id = await session\
                .execute(select(ProductVariationValue.id)\
                .where(and_(ProductVariationValue.product_id.__eq__(product_id),
                            ProductVariationValue.variation_value_id.__eq__(category_variation_value_id))))
            product_variation_value_id = product_variation_value_id.scalar()
            if not product_variation_value_id:
                product_variation_value = ProductVariationValue(
                    product_id=product_id,
                    variation_value_id=category_variation_value_id
                )
                session.add(product_variation_value)
                await session.commit()
                product_variation_value_id = await session\
                    .execute(select(ProductVariationValue.id)\
                    .where(and_(ProductVariationValue.product_id.__eq__(product_id),
                                ProductVariationValue.variation_value_id.__eq__(category_variation_value_id))))
                product_variation_value_id = product_variation_value_id.scalar()
            list_product_variation_value_ids.append(product_variation_value_id)

        if not list_product_variation_value_ids:
            raise HTTPException(
                status_code=status.HTTP_404_NOT_FOUND,
                detail="VARIATIONS_WERE_NOT_PROVIDED"
            )
        if count is None:
            raise HTTPException(
                status_code=status.HTTP_404_NOT_FOUND,
                detail="COUNT_WAS_NOT_PROVIDED"
            )
        product_variations_count = ProductVariationCount(
            product_variation_value1_id=list_product_variation_value_ids[0],
            product_variation_value2_id=
                list_product_variation_value_ids[1] if len(list_product_variation_value_ids) == 2 else None,
            count=count
        )
        session.add(product_variations_count)
        await session.commit()
    return JSONResponse(
        status_code=status.HTTP_200_OK,
        content={"result": "OK"}
    )<|MERGE_RESOLUTION|>--- conflicted
+++ resolved
@@ -15,7 +15,6 @@
 suppliers = APIRouter()
 
 
-<<<<<<< HEAD
 @suppliers.post("/send-account-info/",
                 summary="Is not tested with JWT")
 async def send_supplier_data_info(
@@ -30,7 +29,6 @@
                           .where(Supplier.user_id.__eq__(user_id))\
                           .values(license_number=supplier_info.tax_number))
     await session.commit()
-=======
 @suppliers.get("/get-product-properties/",
                summary="")
 async def get_product_properties(
@@ -71,7 +69,6 @@
     license_number: dict = dict(license_number)
     users_query.update(country_registration)
     users_query.update(license_number)
->>>>>>> 26d60d4c
     
     supplier_id: int = await session.execute(
         select(Supplier.id)\
