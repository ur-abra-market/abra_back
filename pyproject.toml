--- conflicted
+++ resolved
@@ -10,25 +10,9 @@
 readme = "README.md"
 
 [tool.poetry.dependencies]
-<<<<<<< HEAD
 python = "3.10.4"
-fastapi = "0.87.0"
-fastapi-jwt-auth = "^0.5.0"
-fastapi-mail = "^1.2.2"
-uvicorn = "^0.20.0"
-alembic = "^1.9.0"
-python-dotenv = "^0.21.0"
-boto3 = "^1.26.32"
-Pillow = "^9.3.0"
-SQLAlchemy = "^2.0.7"
-aiomysql = "^0.1.1"
-pydantic = {extras = ["email"], version = "^1.10.2"}
-pytz = "^2022.7"
-=======
-python = "^3.8.1"
 python-dotenv = "^1.0.0"
 python-multipart = "^0.0.6"
->>>>>>> c301fdac
 python-jose = "^3.3.0"
 passlib = "^1.7.4"
 cryptography = "^40.0.1"
