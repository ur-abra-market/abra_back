--- conflicted
+++ resolved
@@ -28,11 +28,9 @@
 asyncpg = "^0.27.0"
 pytz = "^2023.3"
 pillow = "^9.5.0"
-<<<<<<< HEAD
-=======
 google-auth = "^2.20.0"
 phone-gen = "^2.3.3"
->>>>>>> d86a85b9
+
 
 
 [tool.poetry.group.dev.dependencies]
