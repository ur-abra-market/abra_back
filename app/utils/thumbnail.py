from __future__ import annotations

from io import BytesIO

from fastapi.datastructures import UploadFile
from PIL import Image as PILImage

from core.app import aws_s3
from core.depends import FileObjects
<<<<<<< HEAD
from core.settings import aws_s3_settings, user_settings
=======
from core.exceptions import UnprocessableEntityException
>>>>>>> 115a806f


def thumbnail(contents: bytes, content_type: str, size: tuple[int, int]) -> BytesIO:
    io = BytesIO()
    image = PILImage.open(BytesIO(contents))
    image.thumbnail(size)
    image.save(io, format=content_type.split("/")[-1])
    io.seek(0)
    return io


async def upload_thumbnail(file: FileObjects, bucket: str, size: tuple[int, int]) -> str:
    io = thumbnail(contents=file.contents, content_type=file.source.content_type, size=size)
    try:
        thumb_link = await aws_s3.upload_file_to_s3(
            bucket_name=bucket,
            file=FileObjects(
                contents=io.getvalue(),
                source=UploadFile(
                    file=io,
                    size=io.getbuffer().nbytes,
                    filename=file.source.filename,
                    headers=file.source.headers,
                ),
            ),
        )
    except Exception:
        io.close()
        raise

    return thumb_link<|MERGE_RESOLUTION|>--- conflicted
+++ resolved
@@ -7,11 +7,8 @@
 
 from core.app import aws_s3
 from core.depends import FileObjects
-<<<<<<< HEAD
 from core.settings import aws_s3_settings, user_settings
-=======
 from core.exceptions import UnprocessableEntityException
->>>>>>> 115a806f
 
 
 def thumbnail(contents: bytes, content_type: str, size: tuple[int, int]) -> BytesIO:
