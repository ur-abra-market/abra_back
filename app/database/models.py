from dataclasses import dataclass
from sqlalchemy import (
    select,
    Column,
    Integer,
    String,
    ForeignKey,
    Boolean,
    DateTime,
    Text,
    DECIMAL,
    text,
    and_,
)
from sqlalchemy.ext.declarative import declarative_base
from sqlalchemy.orm import relationship
from .init import async_session
from app.logic.consts import *
from app.logic.queries import *
from app.logic.utils import get_moscow_datetime
from app.logic.exceptions import InvalidStatusId, InvalidProductVariationId

from fastapi.encoders import jsonable_encoder

Base = declarative_base()


class UserMixin:
    @classmethod
    async def get_user_id(cls, email):
        async with async_session() as session:
            user_id = await session.execute(
                select(cls.id).where(cls.email.__eq__(email))
            )
            return user_id.scalar()

    @classmethod
    async def get_user_role(cls, email):
        async with async_session() as session:
            user_id = await session.execute(
                select(cls.is_supplier).where(cls.email.__eq__(email))
            )
            return user_id.scalar()

    @classmethod
    async def get_user_number(cls, email):
        async with async_session() as session:
            phone_number = await session.execute(
                select(cls.phone).where(cls.email.__eq__(email))
            )
            return phone_number.scalar()


class CategoryMixin:
    @classmethod
    async def get_category_id(cls, category_name):
        async with async_session() as session:
            category_id = await session.execute(
                select(cls.id).where(cls.name.__eq__(category_name))
            )
            return category_id.scalar()

    @classmethod
    async def get_category_path(cls, category):
        async with async_session() as session:
            category_path = await session.execute(
                QUERY_FOR_CATEGORY_PATH.format(category)
            )
            return category_path.scalar()

    @classmethod
    async def get_all_categories(cls):
        async with async_session() as session:
            all_categories = await session.execute(QUERY_ALL_CATEGORIES)
            all_categories = [dict(row) for row in all_categories if all_categories]
            return all_categories

    @classmethod
    async def is_category_id_exist(cls, category_id):
        async with async_session() as session:
            category_id = await session.execute(
                select(cls.id).where(cls.id.__eq__(category_id))
            )
            return bool(category_id.scalar())


class ProductMixin:
    @classmethod
    async def get_product_grade(cls, product_id):
        async with async_session() as session:
            grade = await session.execute(QUERY_FOR_PRODUCT_GRADE.format(product_id))
            for row in grade:
                result = dict(row)
            return result

    @classmethod
    async def get_product_grade_details(cls, product_id):
        async with async_session() as session:
            result = await session.execute(
                QUERY_FOR_PRODUCT_GRADE_DETAILS.format(product_id)
            )
            result = [dict(grade=row[0], count=row[1]) for row in result if result]
            for grade_value in range(1, 6):
                if grade_value not in [row["grade"] for row in result]:
                    result.append(dict(grade=grade_value, count=0))
            return result

    @classmethod
    async def is_product_exist(cls, product_id):
        async with async_session() as session:
            is_exist = await session.execute(
                select(cls.id).where(cls.id.__eq__(product_id))
            )
            return bool(is_exist.scalar())

    @classmethod
    async def get_category_id(cls, product_id):
        async with async_session() as session:
            category_id = await session.execute(
                select(cls.category_id).where(cls.id.__eq__(product_id))
            )
            return category_id.scalar()

    @classmethod
    async def is_product_match_supplier(cls, product_id, supplier_id):
        async with async_session() as session:
            is_match = await session.execute(
                select(cls.id).where(
                    and_(cls.id.__eq__(product_id), cls.supplier_id.__eq__(supplier_id))
                )
            )
            return bool(is_match.scalar())

    @classmethod
    async def is_product_active(cls, product_id):
        async with async_session() as session:
            is_active = await session.execute(
                select(cls.is_active).where(and_(cls.id.__eq__(product_id)))
            )
            return bool(is_active.scalar())


class SupplierMixin:
    @classmethod
    async def get_supplier_info(cls, product_id):
        async with async_session() as session:
            supplier = await session.execute(
                text(QUERY_FOR_SUPPLIER_INFO.format(product_id=product_id))
            )
            result = None
            for row in supplier:
                result = dict(row)
            return result

    @classmethod
    async def is_supplier_exist(cls, supplier_id):
        async with async_session() as session:
            is_exist = await session.execute(
                select(cls.id).where(cls.id.__eq__(supplier_id))
            )
            is_exist = bool(is_exist.scalar())
            return is_exist

    @classmethod
    async def get_supplier_id(cls, user_id):
        async with async_session() as session:
            supplier_id = await session.execute(
                select(cls.id).where(cls.user_id.__eq__(user_id))
            )
            return supplier_id.scalar()

    @classmethod
    async def get_supplier_id_by_email(cls, email):
        async with async_session() as session:
            supplier_id = await session.execute(
                select(cls.id).join(User).where(User.email.__eq__(email))
            )
            return supplier_id.scalar()


class ProductImageMixin:
    @classmethod
    async def get_images(cls, product_id):
        async with async_session() as session:
            images = await session.execute(
                select(cls.image_url, cls.serial_number).where(
                    cls.product_id.__eq__(product_id)
                )
            )
            return [dict(row) for row in images if images]


# works for both category_property_types and category_variation_types
class CategoryPVTypeMixin:
    @classmethod
    async def get_id(cls, name):
        async with async_session() as session:
            id = await session.execute(select(cls.id).where(cls.name.__eq__(name)))
            return id.scalar()


class SellerMixin:
    @classmethod
    async def get_seller_id(cls, user_id):
        async with async_session() as session:
            seller_id = await session.execute(
                select(cls.id).where(cls.user_id.__eq__(user_id))
            )
            return seller_id.scalar()

    @classmethod
    async def get_seller_id_by_email(cls, email):
        async with async_session() as session:
            seller_id = await session.execute(
                select(cls.id).join(User).where(User.email.__eq__(email))
            )
            return seller_id.scalar()


class ProductVariationValueMixin:
    @classmethod
    async def get_product_variation_value_id(
        cls, product_id, category_variation_value_id
    ):
        async with async_session() as session:
            product_variation_value_id = await session.execute(
                select(cls.id).where(
                    and_(
                        cls.product_id.__eq__(product_id),
                        cls.variation_value_id.__eq__(category_variation_value_id),
                    )
                )
            )
            return product_variation_value_id.scalar()


class CategoryPropertyValueMixin:
    @classmethod
    async def get_category_property_value_id(
        cls, category_property_type_id, value, optional_value
    ):
        async with async_session() as session:
            if optional_value:
                category_property_value_id = await session.execute(
                    select(cls.id).where(
                        and_(
                            cls.property_type_id.__eq__(category_property_type_id),
                            cls.value.__eq__(value),
                            cls.optional_value.__eq__(optional_value),
                        )
                    )
                )
            else:
                category_property_value_id = await session.execute(
                    select(cls.id).where(
                        and_(
                            cls.property_type_id.__eq__(category_property_type_id),
                            cls.value.__eq__(value),
                        )
                    )
                )
            return category_property_value_id.scalar()


class CategoryVariationValueMixin:
    @classmethod
    async def get_category_variation_value_id(cls, category_variation_type_id, value):
        async with async_session() as session:
            category_variation_value_id = await session.execute(
                select(cls.id).where(
                    and_(
                        cls.variation_type_id.__eq__(category_variation_type_id),
                        cls.value.__eq__(value),
                    )
                )
            )
            return category_variation_value_id.scalar()


class TagsMixin:
    @classmethod
    async def get_tags_by_product_id(cls, product_id):
        async with async_session() as session:
            tags = await session.execute(
                select(cls.name).where(cls.product_id.__eq__(product_id))
            )
            return [row[0] for row in tags if tags]


class OrderStatusMixin:
    @classmethod
    async def get_all_statuses(cls):
        async with async_session() as session:
            query = select(cls)
            result = await session.execute(query)
            return {int(row.id): row.name for row in result.scalars().all()}

    @classmethod
    async def get_status(cls, id):
        async with async_session() as session:
            result = await session.get(cls, id)
            if result is None:
                raise InvalidStatusId("Invalid status_id")
            return result


class OrderProductVariationMixin:
    @classmethod
    async def get_order_product_variation(cls, id):
        async with async_session() as session:
            result = await session.get(OrderProductVariation, id)
            if result is None:
                raise InvalidProductVariationId("Invalid order_product_variation_id")
            return result

    @classmethod
    async def change_status(cls, product_id, status_id):
        async with async_session() as session:
            order_product = await cls.get_order_product_variation(product_id)
            order_product.status_id = status_id
            session.add(order_product)
            await session.commit()
            return order_product


class CompanyMixin:
    @classmethod
    async def get_company_id_by_supplier_id(cls, supplier_id):
        async with async_session() as session:
            company_id = await session.execute(
                select(cls.id).where(cls.supplier_id.__eq__(supplier_id))
            )
            return company_id.scalar()


class PropertyDisplayTypeMixin:
    @classmethod
    async def get_display_name_by_property(cls, property_name: str):
        async with async_session() as session:
            display_type = (await session.execute(
                select(cls.display_property_name)
                .join(CategoryPropertyType)
                .where(CategoryPropertyType.name.__eq__(property_name))
            )).all()
            display_type = jsonable_encoder(display_type)
            return display_type


@dataclass
class User(Base, UserMixin):
    __tablename__ = "users"
    id = Column(Integer, primary_key=True, nullable=False)
    first_name = Column(String(30), nullable=True)
    last_name = Column(String(30), nullable=True)
    email = Column(String(50), unique=True, index=True, nullable=False)
    phone = Column(String(20), nullable=True)
    datetime = Column(DateTime, nullable=False)
    is_supplier = Column(Boolean, nullable=False)
    creds = relationship("UserCreds", back_populates="user")


@dataclass
class UserCreds(Base):
    __tablename__ = "user_creds"
    id = Column(Integer, primary_key=True)
    user_id = Column(Integer, ForeignKey("users.id"), nullable=False)
    password = Column(Text, nullable=False)
    user = relationship("User", back_populates="creds")


@dataclass
class UserImage(Base):
    __tablename__ = "user_images"
    id = Column(Integer, primary_key=True)
    user_id = Column(Integer, ForeignKey("users.id"), nullable=False)
    thumbnail_url = Column(Text, nullable=True)
    source_url = Column(Text, nullable=True)


@dataclass
class UserAdress(Base):
    __tablename__ = "user_addresses"
    id = Column(Integer, primary_key=True)
    user_id = Column(Integer, ForeignKey("users.id"), nullable=False)
    country = Column(String(30), nullable=True)
    area = Column(String(50), nullable=True)
    city = Column(String(50), nullable=True)
    street = Column(String(100), nullable=True)
    building = Column(String(20), nullable=True)
    appartment = Column(String(20), nullable=True)
    postal_code = Column(String(20), nullable=True)


@dataclass
class UserNotification(Base):
    __tablename__ = "user_notifications"
    id = Column(Integer, primary_key=True)
    user_id = Column(Integer, ForeignKey("users.id"), nullable=False)
    on_discount = Column(Boolean, default=True)
    on_order_updates = Column(Boolean, default=True)
    on_order_reminders = Column(Boolean, default=True)
    on_stock_again = Column(Boolean, default=True)
    on_product_is_cheaper = Column(Boolean, default=True)
    on_your_favorites_new = Column(Boolean, default=True)
    on_account_support = Column(Boolean, default=True)


@dataclass
class Seller(Base, SellerMixin):
    __tablename__ = "sellers"
    id = Column(Integer, primary_key=True)
    user_id = Column(Integer, ForeignKey("users.id"), nullable=False)


@dataclass
class Supplier(Base, SupplierMixin):
    __tablename__ = "suppliers"
    id = Column(Integer, primary_key=True)
    user_id = Column(Integer, ForeignKey("users.id"), nullable=False)
    license_number = Column(String(25), nullable=True)
    grade_average = Column(DECIMAL(2, 1), default=0)
    additional_info = Column(Text, nullable=True)


@dataclass
class Company(Base, CompanyMixin):
    __tablename__ = "companies"
    id = Column(Integer, primary_key=True)
    supplier_id = Column(Integer, ForeignKey("suppliers.id"), nullable=False)
    name = Column(String(100), nullable=True)
    is_manufacturer = Column(Boolean, nullable=True)
    year_established = Column(Integer, nullable=True)
    number_of_employees = Column(Integer, nullable=True)
    description = Column(Text, nullable=True)
    phone = Column(String(20), nullable=True)
    business_email = Column(String(100), nullable=True)
    address = Column(Text, nullable=True)
    logo_url = Column(Text, nullable=True)
    business_sector = Column(String(100), nullable=True)
    photo_url = Column(Text, nullable=True)


@dataclass
class CompanyImages(Base):
    __tablename__ = "company_images"
    id = Column(Integer, primary_key=True)
    company_id = Column(Integer, ForeignKey("companies.id"), nullable=False)
    url = Column(Text, nullable=True)
    serial_number = Column(Integer, nullable=False)


@dataclass
class Admin(Base):
    __tablename__ = "admins"
    id = Column(Integer, primary_key=True)
    user_id = Column(Integer, ForeignKey("users.id"), nullable=False)


@dataclass
class ResetToken(Base):
    __tablename__ = "reset_tokens"
    id = Column(Integer, primary_key=True)
    user_id = Column(Integer, ForeignKey("users.id"), nullable=False)
    email = Column(String(50), nullable=False)
    reset_code = Column(String(50), nullable=False)
    status = Column(Boolean, nullable=False)


@dataclass
class Product(Base, ProductMixin):
    __tablename__ = "products"
    id = Column(Integer, primary_key=True)
    supplier_id = Column(Integer, ForeignKey("suppliers.id"), nullable=False)
    category_id = Column(Integer, ForeignKey("categories.id"), nullable=False)
    name = Column(String(200), nullable=False)
    description = Column(Text, nullable=True)
    datetime = Column(DateTime, nullable=False)
    grade_average = Column(DECIMAL(2, 1), default=0)
    total_orders = Column(Integer, default=0)
    UUID = Column(String(36), nullable=False)
    is_active = Column(Boolean, default=True)


@dataclass
class Tags(Base, TagsMixin):
    __tablename__ = "tags"
    id = Column(Integer, primary_key=True)
    product_id = Column(Integer, ForeignKey("products.id"), nullable=False)
    name = Column(String(30), nullable=False)


@dataclass
class Order(Base):
    __tablename__ = "orders"
    id = Column(Integer, primary_key=True)
    seller_id = Column(Integer, ForeignKey("sellers.id"), nullable=False)
    datetime = Column(DateTime, nullable=False)
    is_cart = Column(Boolean, default=True)


@dataclass
class OrderStatus(Base, OrderStatusMixin):
    __tablename__ = "order_statuses"
    id = Column(Integer, primary_key=True)
    name = Column(String(20), nullable=False)


@dataclass
class OrderProductVariation(Base, OrderProductVariationMixin):
    __tablename__ = "order_product_variations"
    id = Column(Integer, primary_key=True)
    product_variation_count_id = Column(
        Integer, ForeignKey("product_variation_counts.id"), nullable=False
    )
    order_id = Column(Integer, ForeignKey("orders.id"), nullable=False)
    status_id = Column(Integer, ForeignKey("order_statuses.id"), nullable=False)
    count = Column(Integer, nullable=False)


@dataclass
class OrderNote(Base):
    __tablename__ = "order_notes"
    id = Column(Integer, primary_key=True)
    order_product_variation_id = Column(
        Integer, ForeignKey("order_product_variations.id"), nullable=False
    )
    text = Column(Text, nullable=False)


@dataclass
class ProductVariationCount(Base):
    __tablename__ = "product_variation_counts"
    id = Column(Integer, primary_key=True)
    product_variation_value1_id = Column(
        Integer, ForeignKey("product_variation_values.id"), nullable=False
    )
    product_variation_value2_id = Column(
        Integer, ForeignKey("product_variation_values.id"), nullable=True
    )
    count = Column(Integer, nullable=False)


@dataclass
class Category(Base, CategoryMixin):
    __tablename__ = "categories"
    id = Column(Integer, primary_key=True)
    name = Column(String(50), nullable=False)
    parent_id = Column(Integer, nullable=True)


@dataclass
class ProductReview(Base):
    __tablename__ = "product_reviews"
    id = Column(Integer, primary_key=True)
    product_id = Column(Integer, ForeignKey("products.id"), nullable=False)
    seller_id = Column(Integer, ForeignKey("sellers.id"), nullable=False)
    text = Column(Text, nullable=False)
    grade_overall = Column(Integer, nullable=False)
    datetime = Column(DateTime, nullable=False)


@dataclass
class ProductReviewReaction(Base):
    __tablename__ = "product_review_reactions"
    id = Column(Integer, primary_key=True)
    seller_id = Column(Integer, ForeignKey("sellers.id"), nullable=False)
    product_review_id = Column(
        Integer, ForeignKey("product_reviews.id"), nullable=False
    )
    reaction = Column(Boolean, nullable=False)


@dataclass
class ProductReviewPhoto(Base):
    __tablename__ = "product_review_photos"
    id = Column(Integer, primary_key=True)
    product_review_id = Column(
        Integer, ForeignKey("product_reviews.id"), nullable=False
    )
    image_url = Column(Text, nullable=False)
    serial_number = Column(Integer, nullable=False)


@dataclass
class ProductImage(Base, ProductImageMixin):
    __tablename__ = "product_images"
    id = Column(Integer, primary_key=True)
    product_id = Column(Integer, ForeignKey("products.id"), nullable=False)
    image_url = Column(Text, nullable=False)
    serial_number = Column(Integer, nullable=False)


@dataclass
class ProductPrice(Base):
    __tablename__ = "product_prices"
    id = Column(Integer, primary_key=True)
    product_id = Column(Integer, ForeignKey("products.id"), nullable=False)
    value = Column(DECIMAL(10, 2), nullable=False)
    discount = Column(DECIMAL(3, 2), nullable=True)
    min_quantity = Column(Integer, nullable=False)
    start_date = Column(DateTime, default=get_moscow_datetime())
    end_date = Column(DateTime, nullable=True)


@dataclass
class UserSearch(Base):
    __tablename__ = "user_searches"
    id = Column(Integer, primary_key=True)
    user_id = Column(Integer, ForeignKey("users.id"), nullable=False)
    search_query = Column(Text, nullable=False)
    datetime = Column(DateTime, nullable=False)


@dataclass
class CategoryProperty(Base):
    __tablename__ = "category_properties"
    id = Column(Integer, primary_key=True)
    category_id = Column(Integer, ForeignKey("categories.id"), nullable=False)
    property_type_id = Column(
        Integer, ForeignKey("category_property_types.id"), nullable=False
    )


@dataclass
class CategoryPropertyType(Base, CategoryPVTypeMixin):
    __tablename__ = "category_property_types"
    id = Column(Integer, primary_key=True)
    name = Column(String(30), nullable=False)
    property_display_type_id = Column(Integer, ForeignKey("property_display_types.id"))


@dataclass
class CategoryPropertyValue(Base, CategoryPropertyValueMixin):
    __tablename__ = "category_property_values"
    id = Column(Integer, primary_key=True)
    property_type_id = Column(
        Integer, ForeignKey("category_property_types.id"), nullable=False
    )
    value = Column(String(50), nullable=False)
    optional_value = Column(String(50), nullable=True)


@dataclass
class CategoryVariationType(Base, CategoryPVTypeMixin):
    __tablename__ = "category_variation_types"
    id = Column(Integer, primary_key=True)
    name = Column(String(30), nullable=False)


@dataclass
class CategoryVariationValue(Base, CategoryVariationValueMixin):
    __tablename__ = "category_variation_values"
    id = Column(Integer, primary_key=True)
    variation_type_id = Column(
        Integer, ForeignKey("category_variation_types.id"), nullable=False
    )
    value = Column(String(50), nullable=False)


@dataclass
class CategoryVariation(Base):
    __tablename__ = "category_variations"
    id = Column(Integer, primary_key=True)
    category_id = Column(Integer, ForeignKey("categories.id"), nullable=False)
    variation_type_id = Column(
        Integer, ForeignKey("category_variation_types.id"), nullable=False
    )


@dataclass
class ProductPropertyValue(Base):
    __tablename__ = "product_property_values"
    id = Column(Integer, primary_key=True)
    product_id = Column(Integer, ForeignKey("products.id"), nullable=False)
    property_value_id = Column(
        Integer, ForeignKey("category_property_values.id"), nullable=False
    )


@dataclass
class ProductVariationValue(Base, ProductVariationValueMixin):
    __tablename__ = "product_variation_values"
    id = Column(Integer, primary_key=True)
    product_id = Column(Integer, ForeignKey("products.id"), nullable=False)
    variation_value_id = Column(
        Integer, ForeignKey("category_variation_values.id"), nullable=False
    )


@dataclass
class SellerFavorite(Base):
    __tablename__ = "seller_favorites"
    id = Column(Integer, primary_key=True)
    seller_id = Column(Integer, ForeignKey("sellers.id"), nullable=False)
    product_id = Column(Integer, ForeignKey("products.id"), nullable=False)


@dataclass
<<<<<<< HEAD
class UserPaymentCred(Base):
    __tablename__ = "user_payment_creds"
    id = Column(Integer, primary_key=True)
    user_id = Column(Integer, ForeignKey("users.id"), nullable=False)
    card_holder = Column(String(30), nullable=False)
    card_number = Column(String(30), nullable=False)
    expired_date = Column(String(10), nullable=False)
=======
class PropertyDisplayType(Base, PropertyDisplayTypeMixin):
    __tablename__ = "property_display_types"
    id = Column(Integer, primary_key=True)
    display_property_name = Column(String(25), nullable=False)
>>>>>>> 7287693b
<|MERGE_RESOLUTION|>--- conflicted
+++ resolved
@@ -696,7 +696,6 @@
 
 
 @dataclass
-<<<<<<< HEAD
 class UserPaymentCred(Base):
     __tablename__ = "user_payment_creds"
     id = Column(Integer, primary_key=True)
@@ -704,9 +703,10 @@
     card_holder = Column(String(30), nullable=False)
     card_number = Column(String(30), nullable=False)
     expired_date = Column(String(10), nullable=False)
-=======
+
+
+@dataclass
 class PropertyDisplayType(Base, PropertyDisplayTypeMixin):
     __tablename__ = "property_display_types"
     id = Column(Integer, primary_key=True)
-    display_property_name = Column(String(25), nullable=False)
->>>>>>> 7287693b
+    display_property_name = Column(String(25), nullable=False)