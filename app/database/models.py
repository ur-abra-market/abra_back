from dataclasses import dataclass
from sqlalchemy import (
    select,
    Column,
    Integer,
    String,
    ForeignKey,
    Boolean,
    DateTime,
    Text,
    DECIMAL,
    text,
    and_,
)
from sqlalchemy.ext.declarative import declarative_base
from sqlalchemy.orm import relationship
from .init import async_session
from app.logic.consts import *
from app.logic.queries import *
from app.logic.utils import get_moscow_datetime
<<<<<<< HEAD
from sqlalchemy import select, text, and_, or_, update, delete
from sqlalchemy.future import select
=======
>>>>>>> 6c26d655

from ..logic.exceptions import InvalidStatusId, InvalidProductVariationId

Base = declarative_base()


class UserMixin:
    @classmethod
    async def get_user_id(cls, email):
        async with async_session() as session:
            user_id = await session.execute(
                select(cls.id).where(cls.email.__eq__(email))
            )
            return user_id.scalar()

    @classmethod
    async def get_user_role(cls, email):
        async with async_session() as session:
            user_id = await session.execute(
                select(cls.is_supplier).where(cls.email.__eq__(email))
            )
            return user_id.scalar()


class CategoryMixin:
    @classmethod
    async def get_category_id(cls, category_name):
        async with async_session() as session:
            category_id = await session.execute(
                select(cls.id).where(cls.name.__eq__(category_name))
            )
            return category_id.scalar()

    @classmethod
    async def get_category_path(cls, category):
        async with async_session() as session:
            category_path = await session.execute(
                QUERY_FOR_CATEGORY_PATH.format(category)
            )
            return category_path.scalar()

    @classmethod
    async def get_all_categories(cls):
        async with async_session() as session:
            all_categories = await session.execute(QUERY_ALL_CATEGORIES)
            all_categories = [dict(row) for row in all_categories if all_categories]
            return all_categories

    @classmethod
    async def is_category_id_exist(cls, category_id):
        async with async_session() as session:
            category_id = await session.execute(
                select(cls.id).where(cls.id.__eq__(category_id))
            )
            return bool(category_id.scalar())


class ProductMixin:
    @classmethod
    async def get_product_grade(cls, product_id):
        async with async_session() as session:
            grade = await session.execute(QUERY_FOR_PRODUCT_GRADE.format(product_id))
            for row in grade:
                result = dict(row)
            return result

    @classmethod
    async def get_product_grade_details(cls, product_id):
        async with async_session() as session:
            result = await session.execute(
                QUERY_FOR_PRODUCT_GRADE_DETAILS.format(product_id)
            )
            result = [dict(grade=row[0], count=row[1]) for row in result if result]
            for grade_value in range(1, 6):
                if grade_value not in [row["grade"] for row in result]:
                    result.append(dict(grade=grade_value, count=0))
            return result

    @classmethod
    async def is_product_exist(cls, product_id):
        async with async_session() as session:
            is_exist = await session.execute(
                select(cls.id).where(cls.id.__eq__(product_id))
            )
            return bool(is_exist.scalar())

    @classmethod
    async def get_category_id(cls, product_id):
        async with async_session() as session:
            category_id = await session.execute(
                select(cls.category_id).where(cls.id.__eq__(product_id))
            )
            return category_id.scalar()

    @classmethod
    async def is_product_match_supplier(cls, product_id, supplier_id):
        async with async_session() as session:
            is_match = await session.execute(
                select(cls.id).where(
                    and_(cls.id.__eq__(product_id), cls.supplier_id.__eq__(supplier_id))
                )
            )
            return bool(is_match.scalar())

    @classmethod
    async def is_product_active(cls, product_id):
        async with async_session() as session:
            is_active = await session.execute(
                select(cls.is_active).where(and_(cls.id.__eq__(product_id)))
            )
            return bool(is_active.scalar())


class SupplierMixin:
    @classmethod
    async def get_supplier_info(cls, product_id):
        async with async_session() as session:
            supplier = await session.execute(
                text(QUERY_FOR_SUPPLIER_INFO.format(product_id=product_id))
            )
            result = None
            for row in supplier:
                result = dict(row)
            return result

    @classmethod
    async def is_supplier_exist(cls, supplier_id):
        async with async_session() as session:
            is_exist = await session.execute(
                select(cls.id).where(cls.id.__eq__(supplier_id))
            )
            is_exist = bool(is_exist.scalar())
            return is_exist

    @classmethod
    async def get_supplier_id(cls, user_id):
        async with async_session() as session:
            supplier_id = await session.execute(
                select(cls.id).where(cls.user_id.__eq__(user_id))
            )
            return supplier_id.scalar()

    @classmethod
    async def get_supplier_id_by_email(cls, email):
        async with async_session() as session:
            supplier_id = await session.execute(
                select(cls.id).join(User).where(User.email.__eq__(email))
            )
            return supplier_id.scalar()


class ProductImageMixin:
    @classmethod
    async def get_images(cls, product_id):
        async with async_session() as session:
            images = await session.execute(
                select(cls.image_url, cls.serial_number).where(
                    cls.product_id.__eq__(product_id)
                )
            )
            return [dict(row) for row in images if images]


# works for both category_property_types and category_variation_types
class CategoryPVTypeMixin:
    @classmethod
    async def get_id(cls, name):
        async with async_session() as session:
            id = await session.execute(select(cls.id).where(cls.name.__eq__(name)))
            return id.scalar()


class SellerMixin:
    @classmethod
    async def get_seller_id(cls, user_id):
        async with async_session() as session:
            seller_id = await session.execute(
                select(cls.id).where(cls.user_id.__eq__(user_id))
            )
            return seller_id.scalar()

    @classmethod
    async def get_seller_id_by_email(cls, email):
        async with async_session() as session:
            seller_id = await session.execute(
                select(cls.id).join(User).where(User.email.__eq__(email))
            )
            return seller_id.scalar()


class ProductVariationValueMixin:
    @classmethod
    async def get_product_variation_value_id(
        cls, product_id, category_variation_value_id
    ):
        async with async_session() as session:
            product_variation_value_id = await session.execute(
                select(cls.id).where(
                    and_(
                        cls.product_id.__eq__(product_id),
                        cls.variation_value_id.__eq__(category_variation_value_id),
                    )
                )
            )
            return product_variation_value_id.scalar()


class CategoryPropertyValueMixin:
    @classmethod
    async def get_category_property_value_id(
        cls, category_property_type_id, value, optional_value
    ):
        async with async_session() as session:
            if optional_value:
                category_property_value_id = await session.execute(
                    select(cls.id).where(
                        and_(
                            cls.property_type_id.__eq__(category_property_type_id),
                            cls.value.__eq__(value),
                            cls.optional_value.__eq__(optional_value),
                        )
                    )
                )
            else:
                category_property_value_id = await session.execute(
                    select(cls.id).where(
                        and_(
                            cls.property_type_id.__eq__(category_property_type_id),
                            cls.value.__eq__(value),
                        )
                    )
                )
            return category_property_value_id.scalar()


class CategoryVariationValueMixin:
    @classmethod
    async def get_category_variation_value_id(cls, category_variation_type_id, value):
        async with async_session() as session:
            category_variation_value_id = await session.execute(
                select(cls.id).where(
                    and_(
                        cls.variation_type_id.__eq__(category_variation_type_id),
                        cls.value.__eq__(value),
                    )
                )
            )
            return category_variation_value_id.scalar()


class TagsMixin:
    @classmethod
    async def get_tags_by_product_id(cls, product_id):
        async with async_session() as session:
            tags = await session.execute(
                select(cls.name).where(cls.product_id.__eq__(product_id))
            )
            return [row[0] for row in tags if tags]


<<<<<<< HEAD
class OrderStatusMixin:
    @classmethod
    async def get_all_statuses(cls):
        async with async_session() as session:
            query = select(OrderStatus)
            result = await session.execute(query)
            return {int(row.id): row.name for row in result.scalars().all()}

    @classmethod
    async def get_status(cls, id):
        async with async_session() as session:
            result = await session.get(OrderStatus, id)
            if result is None:
                raise InvalidStatusId('Invalid status_id')
            return result


class OrderProductVariationMixin:
    @classmethod
    async def get_order_product_variation(cls, id):
        async with async_session() as session:
            result = await session.get(OrderProductVariation, id)
            if result is None:
                raise InvalidProductVariationId(
                    'Invalid order_product_variation_id'
                )
            return result

    @classmethod
    async def change_status(cls, product_id, status_id):
        async with async_session() as session:
            order_product = await cls.get_order_product_variation(product_id)
            order_product.status_id = status_id
            session.add(order_product)
            await session.commit()
            return order_product
=======
class CompanyMixin:
    @classmethod
    async def get_company_id_by_supplier_id(cls, supplier_id):
        async with async_session() as session:
            company_id = await session.execute(
                select(cls.id).where(cls.supplier_id.__eq__(supplier_id))
            )
            return company_id.scalar()
>>>>>>> 6c26d655


@dataclass
class User(Base, UserMixin):
    __tablename__ = "users"
    id = Column(Integer, primary_key=True, nullable=False)
    first_name = Column(String(30), nullable=True)
    last_name = Column(String(30), nullable=True)
    email = Column(String(50), unique=True, index=True, nullable=False)
    phone = Column(String(20), nullable=True)
    datetime = Column(DateTime, nullable=False)
    is_supplier = Column(Boolean, nullable=False)
    creds = relationship("UserCreds", back_populates="user")


@dataclass
class UserCreds(Base):
    __tablename__ = "user_creds"
    id = Column(Integer, primary_key=True)
    user_id = Column(Integer, ForeignKey("users.id"), nullable=False)
    password = Column(Text, nullable=False)
    user = relationship("User", back_populates="creds")


@dataclass
class UserImage(Base):
    __tablename__ = "user_images"
    id = Column(Integer, primary_key=True)
    user_id = Column(Integer, ForeignKey("users.id"), nullable=False)
    thumbnail_url = Column(Text, nullable=True)
    source_url = Column(Text, nullable=True)


@dataclass
class UserAdress(Base):
    __tablename__ = "user_addresses"
    id = Column(Integer, primary_key=True)
    user_id = Column(Integer, ForeignKey("users.id"), nullable=False)
    country = Column(String(30), nullable=True)
    area = Column(String(50), nullable=True)
    city = Column(String(50), nullable=True)
    street = Column(String(100), nullable=True)
    building = Column(String(20), nullable=True)
    appartment = Column(String(20), nullable=True)
    postal_code = Column(String(20), nullable=True)


@dataclass
class UserNotification(Base):
    __tablename__ = "user_notifications"
    id = Column(Integer, primary_key=True)
    user_id = Column(Integer, ForeignKey("users.id"), nullable=False)
    on_discount = Column(Boolean, default=True)
    on_order_updates = Column(Boolean, default=True)
    on_order_reminders = Column(Boolean, default=True)
    on_stock_again = Column(Boolean, default=True)
    on_product_is_cheaper = Column(Boolean, default=True)
    on_your_favorites_new = Column(Boolean, default=True)
    on_account_support = Column(Boolean, default=True)


@dataclass
class Seller(Base, SellerMixin):
    __tablename__ = "sellers"
    id = Column(Integer, primary_key=True)
    user_id = Column(Integer, ForeignKey("users.id"), nullable=False)


@dataclass
class Supplier(Base, SupplierMixin):
    __tablename__ = "suppliers"
    id = Column(Integer, primary_key=True)
    user_id = Column(Integer, ForeignKey("users.id"), nullable=False)
    license_number = Column(Integer, nullable=True)
    grade_average = Column(DECIMAL(2, 1), default=0)
    additional_info = Column(Text, nullable=True)


@dataclass
class Company(Base, CompanyMixin):
    __tablename__ = "companies"
    id = Column(Integer, primary_key=True)
    supplier_id = Column(Integer, ForeignKey("suppliers.id"), nullable=False)
    name = Column(String(100), nullable=True)
    is_manufacturer = Column(Boolean, nullable=True)
    year_established = Column(Integer, nullable=True)
    number_of_employees = Column(Integer, nullable=True)
    description = Column(Text, nullable=True)
    phone = Column(String(20), nullable=True)
    business_email = Column(String(100), nullable=True)
    address = Column(Text, nullable=True)
    logo_url = Column(Text, nullable=True)
    business_sector = Column(String(100), nullable=False)
    photo_url = Column(Text, nullable=True)


@dataclass
class CompanyImages(Base):
    __tablename__ = "company_images"
    id = Column(Integer, primary_key=True)
    company_id = Column(Integer, ForeignKey("companies.id"), nullable=False)
    url = Column(Text, nullable=True)
    serial_number = Column(Integer, nullable=False)


@dataclass
class Admin(Base):
    __tablename__ = "admins"
    id = Column(Integer, primary_key=True)
    user_id = Column(Integer, ForeignKey("users.id"), nullable=False)


@dataclass
class ResetToken(Base):
    __tablename__ = "reset_tokens"
    id = Column(Integer, primary_key=True)
    user_id = Column(Integer, ForeignKey("users.id"), nullable=False)
    email = Column(String(50), nullable=False)
    reset_code = Column(String(50), nullable=False)
    status = Column(Boolean, nullable=False)


@dataclass
class Product(Base, ProductMixin):
    __tablename__ = "products"
    id = Column(Integer, primary_key=True)
    supplier_id = Column(Integer, ForeignKey("suppliers.id"), nullable=False)
    category_id = Column(Integer, ForeignKey("categories.id"), nullable=False)
    name = Column(String(200), nullable=False)
    description = Column(Text, nullable=True)
    datetime = Column(DateTime, nullable=False)
    grade_average = Column(DECIMAL(2, 1), default=0)
    total_orders = Column(Integer, default=0)
    UUID = Column(String(36), nullable=False)
    is_active = Column(Boolean, default=True)


@dataclass
class Tags(Base, TagsMixin):
    __tablename__ = "tags"
    id = Column(Integer, primary_key=True)
    product_id = Column(Integer, ForeignKey("products.id"), nullable=False)
    name = Column(String(30), nullable=False)


@dataclass
class Order(Base):
    __tablename__ = "orders"
    id = Column(Integer, primary_key=True)
    seller_id = Column(Integer, ForeignKey("sellers.id"), nullable=False)
    datetime = Column(DateTime, nullable=False)
    is_cart = Column(Boolean, default=True)


@dataclass
class OrderStatus(Base, OrderStatusMixin):
    __tablename__ = "order_statuses"
    id = Column(Integer, primary_key=True)
    name = Column(String(20), nullable=False)


@dataclass
class OrderProductVariation(Base, OrderProductVariationMixin):
    __tablename__ = "order_product_variations"
    id = Column(Integer, primary_key=True)
    product_variation_count_id = Column(
        Integer, ForeignKey("product_variation_counts.id"), nullable=False
    )
    order_id = Column(Integer, ForeignKey("orders.id"), nullable=False)
    status_id = Column(Integer, ForeignKey("order_statuses.id"), nullable=False)
    count = Column(Integer, nullable=False)


@dataclass
class OrderNote(Base):
    __tablename__ = "order_notes"
    id = Column(Integer, primary_key=True)
    order_product_variation_id = Column(
        Integer, ForeignKey("order_product_variations.id"), nullable=False
    )
    text = Column(Text, nullable=False)


@dataclass
class ProductVariationCount(Base):
    __tablename__ = "product_variation_counts"
    id = Column(Integer, primary_key=True)
    product_variation_value1_id = Column(
        Integer, ForeignKey("product_variation_values.id"), nullable=False
    )
    product_variation_value2_id = Column(
        Integer, ForeignKey("product_variation_values.id"), nullable=True
    )
    count = Column(Integer, nullable=False)


@dataclass
class Category(Base, CategoryMixin):
    __tablename__ = "categories"
    id = Column(Integer, primary_key=True)
    name = Column(String(50), nullable=False)
    parent_id = Column(Integer, nullable=True)


@dataclass
class ProductReview(Base):
    __tablename__ = "product_reviews"
    id = Column(Integer, primary_key=True)
    product_id = Column(Integer, ForeignKey("products.id"), nullable=False)
    seller_id = Column(Integer, ForeignKey("sellers.id"), nullable=False)
    text = Column(Text, nullable=False)
    grade_overall = Column(Integer, nullable=False)
    datetime = Column(DateTime, nullable=False)


@dataclass
class ProductReviewReaction(Base):
    __tablename__ = "product_review_reactions"
    id = Column(Integer, primary_key=True)
    seller_id = Column(Integer, ForeignKey("sellers.id"), nullable=False)
    product_review_id = Column(
        Integer, ForeignKey("product_reviews.id"), nullable=False
    )
    reaction = Column(Boolean, nullable=False)


@dataclass
class ProductReviewPhoto(Base):
    __tablename__ = "product_review_photos"
    id = Column(Integer, primary_key=True)
    product_review_id = Column(
        Integer, ForeignKey("product_reviews.id"), nullable=False
    )
    image_url = Column(Text, nullable=False)
    serial_number = Column(Integer, nullable=False)


@dataclass
class ProductImage(Base, ProductImageMixin):
    __tablename__ = "product_images"
    id = Column(Integer, primary_key=True)
    product_id = Column(Integer, ForeignKey("products.id"), nullable=False)
    image_url = Column(Text, nullable=False)
    serial_number = Column(Integer, nullable=False)


@dataclass
class ProductPrice(Base):
    __tablename__ = "product_prices"
    id = Column(Integer, primary_key=True)
    product_id = Column(Integer, ForeignKey("products.id"), nullable=False)
    value = Column(DECIMAL(10, 2), nullable=False)
    discount = Column(DECIMAL(3, 2), nullable=True)
    min_quantity = Column(Integer, nullable=False)
    start_date = Column(DateTime, default=get_moscow_datetime())
    end_date = Column(DateTime, nullable=True)


@dataclass
class UserSearch(Base):
    __tablename__ = "user_searches"
    id = Column(Integer, primary_key=True)
    user_id = Column(Integer, ForeignKey("users.id"), nullable=False)
    search_query = Column(Text, nullable=False)
    datetime = Column(DateTime, nullable=False)


@dataclass
class CategoryProperty(Base):
    __tablename__ = "category_properties"
    id = Column(Integer, primary_key=True)
    category_id = Column(Integer, ForeignKey("categories.id"), nullable=False)
    property_type_id = Column(
        Integer, ForeignKey("category_property_types.id"), nullable=False
    )


@dataclass
class CategoryPropertyType(Base, CategoryPVTypeMixin):
    __tablename__ = "category_property_types"
    id = Column(Integer, primary_key=True)
    name = Column(String(30), nullable=False)


@dataclass
class CategoryPropertyValue(Base, CategoryPropertyValueMixin):
    __tablename__ = "category_property_values"
    id = Column(Integer, primary_key=True)
    property_type_id = Column(
        Integer, ForeignKey("category_property_types.id"), nullable=False
    )
    value = Column(String(50), nullable=False)
    optional_value = Column(String(50), nullable=True)


@dataclass
class CategoryVariationType(Base, CategoryPVTypeMixin):
    __tablename__ = "category_variation_types"
    id = Column(Integer, primary_key=True)
    name = Column(String(30), nullable=False)


@dataclass
class CategoryVariationValue(Base, CategoryVariationValueMixin):
    __tablename__ = "category_variation_values"
    id = Column(Integer, primary_key=True)
    variation_type_id = Column(
        Integer, ForeignKey("category_variation_types.id"), nullable=False
    )
    value = Column(String(50), nullable=False)


@dataclass
class CategoryVariation(Base):
    __tablename__ = "category_variations"
    id = Column(Integer, primary_key=True)
    category_id = Column(Integer, ForeignKey("categories.id"), nullable=False)
    variation_type_id = Column(
        Integer, ForeignKey("category_variation_types.id"), nullable=False
    )


@dataclass
class ProductPropertyValue(Base):
    __tablename__ = "product_property_values"
    id = Column(Integer, primary_key=True)
    product_id = Column(Integer, ForeignKey("products.id"), nullable=False)
    property_value_id = Column(
        Integer, ForeignKey("category_property_values.id"), nullable=False
    )


@dataclass
class ProductVariationValue(Base, ProductVariationValueMixin):
    __tablename__ = "product_variation_values"
    id = Column(Integer, primary_key=True)
    product_id = Column(Integer, ForeignKey("products.id"), nullable=False)
    variation_value_id = Column(
        Integer, ForeignKey("category_variation_values.id"), nullable=False
    )


@dataclass
class SellerFavorite(Base):
    __tablename__ = "seller_favorites"
    id = Column(Integer, primary_key=True)
    seller_id = Column(Integer, ForeignKey("sellers.id"), nullable=False)
    product_id = Column(Integer, ForeignKey("products.id"), nullable=False)<|MERGE_RESOLUTION|>--- conflicted
+++ resolved
@@ -18,11 +18,6 @@
 from app.logic.consts import *
 from app.logic.queries import *
 from app.logic.utils import get_moscow_datetime
-<<<<<<< HEAD
-from sqlalchemy import select, text, and_, or_, update, delete
-from sqlalchemy.future import select
-=======
->>>>>>> 6c26d655
 
 from ..logic.exceptions import InvalidStatusId, InvalidProductVariationId
 
@@ -283,7 +278,6 @@
             return [row[0] for row in tags if tags]
 
 
-<<<<<<< HEAD
 class OrderStatusMixin:
     @classmethod
     async def get_all_statuses(cls):
@@ -320,7 +314,8 @@
             session.add(order_product)
             await session.commit()
             return order_product
-=======
+
+
 class CompanyMixin:
     @classmethod
     async def get_company_id_by_supplier_id(cls, supplier_id):
@@ -329,7 +324,6 @@
                 select(cls.id).where(cls.supplier_id.__eq__(supplier_id))
             )
             return company_id.scalar()
->>>>>>> 6c26d655
 
 
 @dataclass
