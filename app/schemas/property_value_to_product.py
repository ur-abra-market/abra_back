from __future__ import annotations

from typing import Optional

from .core import ORMSchema


class PropertyValueToProduct(ORMSchema):
    property_value_id: int
    product_id: int
<<<<<<< HEAD
    optional_value: str
=======
    optional_value: Optional[str]
>>>>>>> f9e3940b
<|MERGE_RESOLUTION|>--- conflicted
+++ resolved
@@ -8,8 +8,4 @@
 class PropertyValueToProduct(ORMSchema):
     property_value_id: int
     product_id: int
-<<<<<<< HEAD
-    optional_value: str
-=======
-    optional_value: Optional[str]
->>>>>>> f9e3940b
+    optional_value: Optional[str]