--- conflicted
+++ resolved
@@ -11,8 +11,5 @@
 class ProductListFiltersUpload(ApplicationSchema):
     category_ids: Optional[List[int]]
     on_sale: Optional[ProductFilterValuesEnum] = ProductFilterValuesEnum.ALL
-<<<<<<< HEAD
     query: Optional[str]
-=======
-    price_range: Optional[ProductPriceRangeUpload]
->>>>>>> 88f9afe3
+    price_range: Optional[ProductPriceRangeUpload]