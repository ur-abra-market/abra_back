from __future__ import annotations

from typing import (
    TYPE_CHECKING,
    Any,
    Callable,
    Dict,
    Generic,
    List,
    Optional,
    TypeAlias,
    TypeVar,
    Union,
)

from pydantic import BaseConfig, BaseModel
from pydantic.generics import GenericModel
from pydantic.utils import GetterDict
from sqlalchemy import inspect
from sqlalchemy.orm.attributes import instance_state

if TYPE_CHECKING:
    from pydantic.typing import AbstractSetIntStr, DictStrAny, MappingIntStrAny


class ExcludeNone:
    def dict(
        self,
        *,
        include: Optional[Union[AbstractSetIntStr, MappingIntStrAny]] = None,
        exclude: Optional[Union[AbstractSetIntStr, MappingIntStrAny]] = None,
        by_alias: bool = False,
        skip_defaults: Optional[bool] = None,
        exclude_unset: bool = False,
        exclude_defaults: bool = False,
        exclude_none: bool = False,
    ) -> DictStrAny:
        exclude_none = True

        return super(ExcludeNone, self).dict(  # type: ignore
            include=include,
            exclude=exclude,
            by_alias=by_alias,
            skip_defaults=skip_defaults,
            exclude_unset=exclude_unset,
            exclude_defaults=exclude_defaults,
            exclude_none=exclude_none,
        )

    def json(
        self,
        *,
        include: Optional[Union[AbstractSetIntStr, MappingIntStrAny]] = None,
        exclude: Optional[Union[AbstractSetIntStr, MappingIntStrAny]] = None,
        by_alias: bool = False,
        skip_defaults: Optional[bool] = None,
        exclude_unset: bool = False,
        exclude_defaults: bool = False,
        exclude_none: bool = False,
        encoder: Optional[Callable[[Any], Any]] = None,
        models_as_dict: bool = True,
        **dumps_kwargs: Any,
    ) -> str:
        exclude_none = True

        return super(ExcludeNone, self).json(  # type: ignore
            include=include,
            exclude=exclude,
            by_alias=by_alias,
            skip_defaults=skip_defaults,
            exclude_unset=exclude_unset,
            exclude_defaults=exclude_defaults,
            exclude_none=exclude_none,
            encoder=encoder,
            models_as_dict=models_as_dict,
            **dumps_kwargs,
        )


class ApplicationSchema(ExcludeNone, BaseModel):
    class Config(BaseConfig):
        allow_population_by_field_name = True
        smart_union = True


class IgnoreLazyGetterDict(GetterDict):
    def __getitem__(self, key: str) -> Any:
        try:
            if self._is_lazy_loaded(key):
                return None

            return getattr(self._obj, key)
        except AttributeError as e:
            raise KeyError(key) from e

    def get(self, key: Any, default: Any = None) -> Any:
        if self._is_relationship(key) and self._is_lazy_loaded(key):
            return None

        return getattr(self._obj, key, default)

    def _is_lazy_loaded(self, key: Any) -> bool:
<<<<<<< HEAD
        try:
            if isinstance(self._obj, Iterable):
                return all(
                    key in instance_state(obj).unloaded for obj in self._obj if obj is not None
                )
            return key in instance_state(self._obj).unloaded if self._obj is not None else False
        except AttributeError:
            return True
=======
        return key in instance_state(self._obj).unloaded

    def _is_relationship(self, key: Any) -> bool:
        relationship_keys = [r.key for r in inspect(self._obj.__class__).relationships]
        return key in relationship_keys
>>>>>>> 9873fc4c


class ApplicationORMSchema(ApplicationSchema):
    class Config(BaseConfig):
        orm_mode = True
        getter_dict = IgnoreLazyGetterDict


ErrorT: TypeAlias = Union[
    str,
    List[str],
    List[Dict[str, Any]],
    Dict[str, Any],
]
ResponseT = TypeVar("ResponseT", bound=Any)


class ApplicationResponse(ExcludeNone, GenericModel, Generic[ResponseT]):
    class Config:
        orm_mode = True
        smart_union = True

    ok: bool
    result: Optional[ResponseT] = None
    detail: Optional[str] = None
    error: Optional[ErrorT] = None
    error_code: Optional[int] = None<|MERGE_RESOLUTION|>--- conflicted
+++ resolved
@@ -100,22 +100,11 @@
         return getattr(self._obj, key, default)
 
     def _is_lazy_loaded(self, key: Any) -> bool:
-<<<<<<< HEAD
-        try:
-            if isinstance(self._obj, Iterable):
-                return all(
-                    key in instance_state(obj).unloaded for obj in self._obj if obj is not None
-                )
-            return key in instance_state(self._obj).unloaded if self._obj is not None else False
-        except AttributeError:
-            return True
-=======
         return key in instance_state(self._obj).unloaded
 
     def _is_relationship(self, key: Any) -> bool:
         relationship_keys = [r.key for r in inspect(self._obj.__class__).relationships]
         return key in relationship_keys
->>>>>>> 9873fc4c
 
 
 class ApplicationORMSchema(ApplicationSchema):
