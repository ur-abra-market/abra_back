from typing import Optional

from .jwt import JWT
from .orm import (
    Admin,
    Category,
    CategoryPropertyType,
    CategoryPropertyValue,
    CategoryVariationType,
    CategoryVariationValue,
    Company,
    CompanyImage,
    Order,
    OrderNote,
    OrderProductVariation,
    OrderStatus,
    Product,
    ProductImage,
    ProductPrice,
    ProductReview,
    ProductReviewPhoto,
    ProductReviewReaction,
    ProductVariationCount,
    ResetToken,
    Seller,
    SellerAddress,
    SellerImage,
    Supplier,
    Tags,
    User,
    UserNotification,
    UserSearch,
)
from .requests import (
    BodyChangeEmailRequest,
    BodyChangePasswordRequest,
    BodyCompanyDataRequest,
    BodyLoginRequest,
    BodyOrderStatusRequest,
    BodyPhoneNumberRequest,
    BodyProductReviewRequest,
    BodyProductUploadRequest,
    BodyRegisterRequest,
    BodyResetPasswordRequest,
    BodySellerAddressRequest,
    BodySellerAddressUpdateRequest,
    BodySupplierDataRequest,
    BodyUserDataRequest,
    BodyUserNotificationRequest,
    QueryMyEmailRequest,
    QueryPaginationRequest,
    QueryProductCompilationRequest,
    QueryTokenConfirmationRequest,
)
from .schema import ApplicationResponse

__all__ = (
    "Admin",
    "ApplicationResponse",
    "BodyChangeEmailRequest",
    "BodyChangePasswordRequest",
    "BodyCompanyDataRequest",
    "BodyLoginRequest",
    "BodyOrderStatusRequest",
    "BodyPhoneNumberRequest",
    "BodyProductReviewRequest",
    "BodyProductUploadRequest",
    "BodyRegisterRequest",
    "BodyResetPasswordRequest",
    "BodySellerAddressRequest",
    "BodySellerAddressUpdateRequest",
    "BodySupplierDataRequest",
    "BodyUserDataRequest",
    "BodyUserNotificationRequest",
    "Category",
    "CategoryPropertyType",
    "CategoryPropertyValue",
    "CategoryVariationType",
    "CategoryVariationValue",
    "Company",
    "CompanyImage",
    "JWT",
    "Order",
    "OrderNote",
    "OrderProductVariation",
    "OrderStatus",
    "Product",
    "ProductImage",
    "ProductPrice",
    "ProductReview",
    "ProductReviewPhoto",
    "ProductReviewReaction",
    "ProductVariationCount",
    "QueryMyEmailRequest",
    "QueryPaginationRequest",
    "QueryProductCompilationRequest",
    "QueryTokenConfirmationRequest",
    "ResetToken",
    "Seller",
    "SellerAddress",
    "SellerImage",
    "Supplier",
    "Tags",
    "User",
    "UserNotification",
    "UserSearch",
<<<<<<< HEAD
    "QueryMyEmailRequest",
    "QueryPaginationRequest",
    "QueryProductCompilationRequest",
    "QueryTokenConfirmationRequest",
=======
>>>>>>> 9873fc4c
)


for _entity_name in __all__:
    _entity = globals()[_entity_name]
    if not hasattr(_entity, "update_forward_refs"):
        continue
    _entity.update_forward_refs(
        **{k: v for k, v in globals().items() if k in __all__},
        **{"Optional": Optional},
    )

del _entity
del _entity_name<|MERGE_RESOLUTION|>--- conflicted
+++ resolved
@@ -104,13 +104,6 @@
     "User",
     "UserNotification",
     "UserSearch",
-<<<<<<< HEAD
-    "QueryMyEmailRequest",
-    "QueryPaginationRequest",
-    "QueryProductCompilationRequest",
-    "QueryTokenConfirmationRequest",
-=======
->>>>>>> 9873fc4c
 )
 
 
