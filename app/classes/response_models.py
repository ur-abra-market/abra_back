"""
Tip: special responces to JSONResponces could be added using this:
https://fastapi.tiangolo.com/advanced/additional-responses/
"""
import datetime as datetime_type
from os import getenv
from typing import List, Optional, Any

from pydantic import BaseModel, validator, Field

from app.settings import *


class Settings(BaseModel):
    authjwt_secret_key: str = getenv("JWT_SECRET_KEY", "")
    # Configure application to store and get JWT from cookies
    authjwt_token_location: set = {"cookies"}
    # Only allow JWT cookies to be sent over https
    authjwt_cookie_secure: bool = COOKIE_SECURE
    # Enable csrf double submit protection. default is True
    authjwt_cookie_csrf_protect: bool = IS_CSRF_TOKEN_ENABLED
    # Change to 'lax' in production to make your website more secure from CSRF Attacks, default is None
    authjwt_cookie_samesite: str = COOKIE_SAMESITE
    authjwt_cookie_domain = COOKIE_DOMAIN
    authjwt_cookie_max_age: int = 86400


class ResultOut(BaseModel):
    result: str


class OneImageOut(BaseModel):
    image_url: str = None
    serial_number: str = None


<<<<<<< HEAD
class ProductPrice(BaseModel):
    start_date: datetime_type.date
    value_price: float = (
        0  # FIXME: remove default zero when there is engough data in DB
    )
    discount: Optional[float] = 0
    with_discount: bool = False
    price_include_discount: float = 0
=======
class ImagesOut(BaseModel):
    result: List[OneImageOut] = []
>>>>>>> 2b71518e


class SupplierOut(BaseModel):
    fullname: str = Field(alias="name")
    grade_average: float
    total_deals: int = None
    value: Any
    period: Any


class ProducCardOut(BaseModel):
    id: int
    name: str
    description: str = ""
    total_orders: int
    colors: Optional[List[Any]] = []
    sizes: Optional[List[Any]] = []
    prices: List[ProductPrice]
    datetime: datetime_type.datetime
    category_name: Optional[str]
    category_path: Optional[str]
    is_favorite: Optional[bool]
    grade: Optional[dict]

    supplier_info: Optional[SupplierOut] = {}

    monthly_demand: Optional[int] = None
    daily_demand: Optional[int] = None

    @validator("monthly_demand", always=True)
    def calculate_month_demand(cls, v, values):
        if values["total_orders"] and values["datetime"]:
            months = (datetime_type.datetime.now() - values["datetime"]).days / 30
            return int(values["total_orders"] / months)

    @validator("daily_demand", always=True)
    def calculate_day_demand(cls, v, values):
        if values["total_orders"] and values["datetime"]:
            days = (datetime_type.datetime.now() - values["datetime"]).days
            return int(values["total_orders"] / days)


class ProductOut(BaseModel):
    """Product data."""

    id: int
    name: str
    description: str = ""
    total_orders: int

    grade_average: str
    datetime: datetime_type.datetime
    value_price: float = (
        0  # FIXME: remove default zero when there is engough data in DB
    )
    discount: float = 0
    with_discount: bool = False
    price_include_discount: float = 0
    min_quantity: int = 0
    is_favorite: bool = None

    @validator("discount", always=True, pre=True)
    def discount_validator(cls, v, values):
        return v or 0

    @validator("with_discount", always=True)
    def if_discount(cls, v, values) -> bool:
        dicount = values.get("discount", 0) or 0
        return dicount > 0

    @validator("price_include_discount", always=True)
    def price_with_discount(cls, v, values) -> float:
        if values["discount"]:
            return values["value_price"] - values["value_price"] * values["discount"]
        else:
            return values["value_price"]


class AllProductDataOut(BaseModel):
    """All data of one product with images and supplier info."""

    product: ProductOut
    supplier: Optional[SupplierOut] = None
    images: List[ImagesOut] = []


class ProductPaginationOut(BaseModel):
    """All products of a page."""

    total_products: int = 0
    result: List[AllProductDataOut] = []


class NoneCheckerModel(BaseModel):
    @classmethod
    def parse_obj(cls, class_, obj, return_if_none: Any):
        """Method for None checking
        Returns return_if_none if all models fields are empty.
        """
        result = super(class_, obj).parse_obj(obj)
        return (
            return_if_none
            if all(val is None for val in dict(result).values())
            else result
        )


class ListOfProducts(BaseModel):
    result: List[ProductOut]


class ListOfProductsOut(BaseModel):
    result: List[dict]<|MERGE_RESOLUTION|>--- conflicted
+++ resolved
@@ -34,7 +34,7 @@
     serial_number: str = None
 
 
-<<<<<<< HEAD
+
 class ProductPrice(BaseModel):
     start_date: datetime_type.date
     value_price: float = (
@@ -43,10 +43,9 @@
     discount: Optional[float] = 0
     with_discount: bool = False
     price_include_discount: float = 0
-=======
+
 class ImagesOut(BaseModel):
     result: List[OneImageOut] = []
->>>>>>> 2b71518e
 
 
 class SupplierOut(BaseModel):
