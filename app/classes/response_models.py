import logging
from pydantic import BaseModel, EmailStr
from typing import Union, List, Optional
from os import getenv
from app.settings import *


# special responces to JSONResponces could be added using this:
# https://fastapi.tiangolo.com/advanced/additional-responses/

class Settings(BaseModel):
    authjwt_secret_key: str = getenv('JWT_SECRET_KEY')
    # Configure application to store and get JWT from cookies
    authjwt_token_location: set = {"cookies"}
    # Only allow JWT cookies to be sent over https
    authjwt_cookie_secure: bool = COOKIE_SECURE
    # Enable csrf double submit protection. default is True
    authjwt_cookie_csrf_protect: bool = IS_CSRF_TOKEN_ENABLED
    # Change to 'lax' in production to make your website more secure from CSRF Attacks, default is None
    authjwt_cookie_samesite: str = COOKIE_SAMESITE

    authjwt_cookie_domain = COOKIE_DOMAIN

# universal response (if just "result" was returned)
class ResultOut(BaseModel):
    result: str


class RegisterIn(BaseModel):
    email: EmailStr
    password: str


class LoginIn(BaseModel):
    email: EmailStr
    password: str


class LoginOut(BaseModel):
    result: str
    is_supplier: int


class ChangePasswordIn(BaseModel):
    old_password: str
    new_password: str


class MyEmail(BaseModel):
    email: str


class EmailSchema(BaseModel):
    email: List[EmailStr]


class ListOfProductsOut(BaseModel):
    result: List[dict]


class CategoryPath(BaseModel):
    path: str


class ResetPassword(BaseModel):
    email: str
    # reset_password_token: str
    new_password: str
    confirm_password: str


class ConfirmationToken(BaseModel):
    token: str


class ImagesOut(BaseModel):
    image_url: str
    serial_number: str


class SearchesOut(BaseModel):
    search_query: str
    datetime: str


class ProductReviewIn(BaseModel):
    product_review_photo: Union[str, None] = None
    product_review_text: str
    product_review_grade: int


class GradeOut(BaseModel):
    grade: dict
    grade_details: List[dict]


class ReactionIn(BaseModel):
    reaction: bool


class SupplierInfo(BaseModel):
    first_name: str
    last_name: str
    country: str
    phone: str
    tax_number: int


class SupplierAccountInfo(BaseModel):
    logo_url: Optional[str] = None
    shop_name: str
    business_sector: str
    is_manufacturer: int
    year_established: Optional[int] = None
    number_of_emploees: Optional[int] = None
    description: Optional[str] = None
    photo_url: Optional[str] = None
    business_phone: Optional[str] = None
    business_email: Optional[EmailStr] = None
    company_address: Optional[str] = None


class ProductIdOut(BaseModel):
    product_id: int


class ResultListOut(BaseModel):
    result: List[str]

# start - add product models
class PropertiesDict(BaseModel):
    name: str
    value: str
    optional_value: Optional[str]


class VariationsChildDict(BaseModel):
    name: str
    value: str
    count: int


class VariationsDict(BaseModel):
    name: str
    value: str
    count: Optional[int]
    childs: Optional[List[VariationsChildDict]]
    

class ProductInfo(BaseModel):
    product_name: str
    category_id: int
    description: Optional[str]


class ProductPrices(BaseModel):
    value: float
    quantity: int
# end - add product models

class CompanyInfo(BaseModel):
    name: str
    logo_url: str

<<<<<<< HEAD
=======

class SupplierUserData(BaseModel):
    first_name: str
    last_name: Optional[str]
    phone: str


class SupplierLicense(BaseModel):
    license_number: int


class SupplierCompanyData(BaseModel):
    logo_url: str
    name: str
    business_sector: str
    is_manufacturer: int
    year_established: Optional[int]
    number_of_employees: Optional[int]
    description: Optional[str]
    photo_url: Optional[List[str]]
    phone: Optional[str]
    business_email: Optional[EmailStr]
    address: Optional[str]


class SupplierCountry(BaseModel):
    country: str
>>>>>>> 2cb0f3c5
# class DeleteProducts(BaseModel):
#     products: List[int]<|MERGE_RESOLUTION|>--- conflicted
+++ resolved
@@ -22,6 +22,8 @@
     authjwt_cookie_domain = COOKIE_DOMAIN
 
 # universal response (if just "result" was returned)
+
+
 class ResultOut(BaseModel):
     result: str
 
@@ -128,6 +130,8 @@
     result: List[str]
 
 # start - add product models
+
+
 class PropertiesDict(BaseModel):
     name: str
     value: str
@@ -145,7 +149,7 @@
     value: str
     count: Optional[int]
     childs: Optional[List[VariationsChildDict]]
-    
+
 
 class ProductInfo(BaseModel):
     product_name: str
@@ -158,12 +162,11 @@
     quantity: int
 # end - add product models
 
+
 class CompanyInfo(BaseModel):
     name: str
     logo_url: str
 
-<<<<<<< HEAD
-=======
 
 class SupplierUserData(BaseModel):
     first_name: str
@@ -191,6 +194,6 @@
 
 class SupplierCountry(BaseModel):
     country: str
->>>>>>> 2cb0f3c5
+
 # class DeleteProducts(BaseModel):
 #     products: List[int]