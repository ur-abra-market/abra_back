--- conflicted
+++ resolved
@@ -78,12 +78,8 @@
 
 
 @router.get(
-<<<<<<< HEAD
     path="/current",
-=======
-    path="/current/",
     description="Not part of service!",
->>>>>>> 621d122e
     summary="WORKS: Return a current user.",
     response_model=ApplicationResponse[User],
     status_code=status.HTTP_200_OK,
