from io import BytesIO
from typing import List, Optional, Tuple

from fastapi import APIRouter
from fastapi.background import BackgroundTasks
from fastapi.datastructures import UploadFile
from fastapi.param_functions import Body, Depends, Query
from PIL import Image as PILImage
from sqlalchemy.ext.asyncio import AsyncSession
from sqlalchemy.orm import selectinload
from starlette import status

from core.app import aws_s3, crud
from core.depends import (
    Authorization,
    DatabaseSession,
    FileObjects,
    Image,
<<<<<<< HEAD
    SellerAuthorization,
=======
    SupplierAuthorization,
>>>>>>> 9f0cc3fe
)
from core.settings import aws_s3_settings, user_settings
from orm import (
    CompanyModel,
    ProductModel,
    SellerFavoriteModel,
    SellerImageModel,
    SupplierModel,
    UserModel,
    UserNotificationModel,
)
from schemas import (
    ApplicationResponse,
    BodyChangeEmailRequest,
    BodyCompanyDataUpdateRequest,
    BodyPhoneNumberRequest,
    BodySupplierDataRequest,
    BodyUserDataUpdateRequest,
    BodyUserNotificationRequest,
    Product,
    QueryPaginationRequest,
    UserNotification,
    UserSearch,
)
from typing_ import RouteReturnT

router = APIRouter()


async def get_latest_searches_core(
    session: AsyncSession, user_id: int, offset: int, limit: int
) -> List[UserSearch]:
    return await crud.users_searches.get_many_by(
        session=session,
        user_id=user_id,
        offset=offset,
        limit=limit,
    )


@router.get(
    path="/latestSearches/",
    summary="WORKS (example 5): Get latest searches by user_id.",
    response_model=ApplicationResponse[List[UserSearch]],
    status_code=status.HTTP_200_OK,
)
async def get_latest_searches(
    user: Authorization,
    session: DatabaseSession,
    pagination: QueryPaginationRequest = Depends(),
) -> RouteReturnT:
    return {
        "ok": True,
        "result": await get_latest_searches_core(
            session=session,
            user_id=user.id,
            offset=pagination.offset,
            limit=pagination.limit,
        ),
    }


def thumbnail(contents: bytes, content_type: str) -> BytesIO:
    io = BytesIO()
    image = PILImage.open(BytesIO(contents))
    image.thumbnail((user_settings.USER_LOGO_THUMBNAIL_X, user_settings.USER_LOGO_THUMBNAIL_Y))
    image.save(io, format=content_type)
    io.seek(0)
    return io


async def upload_thumbnail(file: FileObjects) -> str:
    io = thumbnail(contents=file.contents, content_type=file.source.content_type.split("/")[-1])
    try:
        thumb_link = await aws_s3.upload_file_to_s3(
            bucket_name=aws_s3_settings.AWS_S3_IMAGE_USER_LOGO_BUCKET,
            file=FileObjects(
                contents=io.getvalue(),
                source=UploadFile(
                    file=io,
                    size=io.getbuffer().nbytes,
                    filename=file.source.filename,
                    headers=file.source.headers,
                ),
            ),
        )
    except Exception:
        io.close()
        raise

    return thumb_link


async def make_upload_and_delete_seller_images(
    seller_image: Optional[SellerImageModel],
    file: FileObjects,
) -> Tuple[str, str]:
    link = await aws_s3.upload_file_to_s3(
        bucket_name=aws_s3_settings.AWS_S3_IMAGE_USER_LOGO_BUCKET,
        file=file,
    )
    thumbnail_link = await upload_thumbnail(file=file)

    if seller_image and seller_image.source_url != link:
        await aws_s3.delete_file_from_s3(
            bucket_name=aws_s3_settings.AWS_S3_IMAGE_USER_LOGO_BUCKET,
            url=seller_image.thumbnail_url,
        )
        await aws_s3.delete_file_from_s3(
            bucket_name=aws_s3_settings.AWS_S3_IMAGE_USER_LOGO_BUCKET,
            url=seller_image.thumbnail_url,
        )

    return link, thumbnail_link


async def upload_logo_image_core(
    file: FileObjects,
    user: UserModel,
    session: AsyncSession,
) -> None:
    seller_image = await crud.sellers_images.get.one(
        session=session,
        where=[SellerImageModel.seller_id == user.seller.id],
    )
    link, thumbnail_link = await make_upload_and_delete_seller_images(
        seller_image=seller_image, file=file
    )

    await crud.sellers_images.update.one(
        session=session,
        values={SellerImageModel.source_url: link, SellerImageModel.thumbnail_url: thumbnail_link},
        where=SellerImageModel.seller_id == user.seller.id,
    )


@router.post(
    path="/uploadLogoImage/",
    summary="WORKS: Uploads provided logo image to AWS S3 and saves url to DB",
    response_model=ApplicationResponse[bool],
    status_code=status.HTTP_200_OK,
)
async def upload_logo_image(
    file: Image,
    user: SellerAuthorization,
    session: DatabaseSession,
    background_tasks: BackgroundTasks,
) -> RouteReturnT:
    background_tasks.add_task(upload_logo_image_core, file=file, user=user, session=session)

    return {
        "ok": True,
        "result": True,
    }


async def get_notifications_core(session: AsyncSession, user_id: int) -> UserNotificationModel:
    return await crud.users_notifications.get.one(
        session=session,
        where=[UserNotificationModel.user_id == user_id],
    )


@router.get(
    path="/getNotifications/",
    summary="WORKS: Displaying the notification switch",
    response_model=ApplicationResponse[UserNotification],
    status_code=status.HTTP_200_OK,
)
async def get_notifications(
    user: Authorization,
    session: DatabaseSession,
) -> RouteReturnT:
    return {
        "ok": True,
        "result": await get_notifications_core(session=session, user_id=user.id),
    }


async def update_notifications_core(
    session: AsyncSession, user_id: int, request: BodyUserNotificationRequest
) -> None:
    await crud.users_notifications.update.one(
        session=session,
        values=request.dict(),
        where=UserNotificationModel.id == user_id,
    )


@router.patch(
    path="/updateNotifications/",
    summary="WORKS: Displaying the notification switch",
    response_model=ApplicationResponse[bool],
    status_code=status.HTTP_200_OK,
)
async def update_notifications(
    user: Authorization,
    session: DatabaseSession,
    request: BodyUserNotificationRequest = Body(...),
) -> RouteReturnT:
    await update_notifications_core(
        session=session,
        user_id=user.id,
        request=request,
    )

    return {
        "ok": True,
        "result": True,
    }


async def show_favorites_core(
    session: AsyncSession,
    seller_id: int,
    offset: int,
    limit: int,
) -> List[ProductModel]:
    favorites = await crud.raws.get.many(
        SellerFavoriteModel.id,
        session=session,
        where=[SellerFavoriteModel.seller_id == seller_id],
        select_from=[SellerFavoriteModel],
    )

    return await crud.products.get.many(
        session=session,
        where=[ProductModel.id.in_(favorites)],
        options=[
            selectinload(ProductModel.category),
            selectinload(ProductModel.tags),
            selectinload(ProductModel.prices),
        ],
        offset=offset,
        limit=limit,
    )


@router.get(
    path="/showFavorites/",
    summary="WORKS: Shows all favorite products",
    response_model=ApplicationResponse[List[Product]],
    status_code=status.HTTP_200_OK,
)
async def show_favorites(
    user: SellerAuthorization,
    session: DatabaseSession,
    pagination: QueryPaginationRequest = Depends(),
) -> RouteReturnT:
    return {
        "ok": True,
        "result": await show_favorites_core(
            session=session,
            seller_id=user.seller.id,
            offset=pagination.offset,
            limit=pagination.limit,
        ),
    }


async def change_email_core(
    session: AsyncSession,
    user_id: int,
    email: str,
) -> None:
    await crud.users.update.one(
        session=session,
        values={
            UserModel.email: email,
        },
        where=UserModel.id == user_id,
    )


@router.patch(
    path="/changeEmail",
    summary="WORKS: allows user to change his email",
    response_model=ApplicationResponse[bool],
    status_code=status.HTTP_200_OK,
)
async def change_email(
    user: Authorization,
    session: DatabaseSession,
    request: BodyChangeEmailRequest = Body(...),
) -> RouteReturnT:
    await change_email_core(
        session=session,
        user_id=user.id,
        email=request.confirm_email,
    )

    return {
        "ok": True,
        "result": True,
    }


async def change_phone_number_core(
    session: AsyncSession,
    user_id: int,
    request: BodyPhoneNumberRequest,
) -> None:
    await crud.phone_numbers.update.one(
        session=session,
        values=request.dict(),
        where=UserModel.id == user_id,
    )


@router.patch(
    path="/changePhoneNumber/",
    summary="WORKS: Allows user to change his phone number",
    response_model=ApplicationResponse[bool],
    status_code=status.HTTP_200_OK,
)
async def change_phone_number(
    user: Authorization,
    session: DatabaseSession,
    request: BodyPhoneNumberRequest = Body(...),
) -> RouteReturnT:
    await change_phone_number_core(
        session=session,
        user_id=user.id,
        request=request,
    )

    return {
        "ok": True,
        "result": True,
    }


@router.get(
    path="/isFavorite",
    summary="WORKS: returns is product in favorites",
    response_model=ApplicationResponse[bool],
    status_code=status.HTTP_200_OK,
)
async def is_product_favorite(
    user: SellerAuthorization,
    session: DatabaseSession,
    product_id: int = Query(...),
) -> RouteReturnT:
    seller_favorite = await crud.sellers_favorites.get.one(
        session=session,
        where=[
            SellerFavoriteModel.seller_id == user.seller.id,
            SellerFavoriteModel.product_id == product_id,
        ],
    )

    return {"ok": True, "result": bool(seller_favorite)}


async def update_acount_info_core(
    session: AsyncSession,
    user_id: int,
    request: BodyUserDataUpdateRequest,
) -> None:
    await crud.users.update.one(
        session=session, values=request.dict(), where=UserModel.id == user_id
    )


@router.patch(
    path="/account/update/",
    summary="WORKS: updated UserModel information such as: first_name, last_name, country_code, phone_number",
    response_model=ApplicationResponse[bool],
    status_code=status.HTTP_200_OK,
)
async def update_account_info(
    user: Authorization,
    session: DatabaseSession,
    request: BodyUserDataUpdateRequest = Body(...),
) -> RouteReturnT:
    await update_acount_info_core(session=session, user_id=user.id, request=request)

    return {
        "ok": True,
        "result": True,
    }


async def update_business_info_core(
    session: AsyncSession,
    supplier_id: int,
    supplier_data_request: BodySupplierDataRequest,
    company_data_request: BodyCompanyDataUpdateRequest,
) -> None:
    await crud.suppliers.update.one(
        session=session, values=supplier_data_request.dict(), where=SupplierModel.id == supplier_id
    )

    await crud.companies.insert.one(
        session=session,
        values={
            CompanyModel.supplier_id: supplier_id,
        }
        | company_data_request.dict(),
    )


@router.patch(
    path="/business/update/",
    summary="WORKS: update SupplierModel existing information licence information & CompanyModel information",
    response_model=ApplicationResponse[bool],
    status_code=status.HTTP_200_OK,
)
async def insert_business_info(
    user: SupplierAuthorization,
    session: DatabaseSession,
    supplier_data_request: BodySupplierDataRequest = Body(...),
    company_data_request: BodyCompanyDataUpdateRequest = Body(...),
) -> RouteReturnT:
    await update_business_info_core(
        session=session,
        supplier_id=user.supplier.id,
        supplier_data_request=supplier_data_request,
        company_data_request=company_data_request,
    )

    return {
        "ok": True,
        "result": True,
    }<|MERGE_RESOLUTION|>--- conflicted
+++ resolved
@@ -16,11 +16,8 @@
     DatabaseSession,
     FileObjects,
     Image,
-<<<<<<< HEAD
     SellerAuthorization,
-=======
     SupplierAuthorization,
->>>>>>> 9f0cc3fe
 )
 from core.settings import aws_s3_settings, user_settings
 from orm import (
@@ -375,7 +372,7 @@
     return {"ok": True, "result": bool(seller_favorite)}
 
 
-async def update_acount_info_core(
+async def update_account_info_core(
     session: AsyncSession,
     user_id: int,
     request: BodyUserDataUpdateRequest,
@@ -396,7 +393,7 @@
     session: DatabaseSession,
     request: BodyUserDataUpdateRequest = Body(...),
 ) -> RouteReturnT:
-    await update_acount_info_core(session=session, user_id=user.id, request=request)
+    await update_account_info_core(session=session, user_id=user.id, request=request)
 
     return {
         "ok": True,
