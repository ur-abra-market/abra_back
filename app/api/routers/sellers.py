--- conflicted
+++ resolved
@@ -5,7 +5,7 @@
 from fastapi.param_functions import Body, Depends, Path, Query
 from sqlalchemy import and_
 from sqlalchemy.ext.asyncio import AsyncSession
-from sqlalchemy.orm import joinedload, selectinload
+from sqlalchemy.orm import joinedload
 from starlette import status
 
 from core.app import crud
@@ -17,9 +17,7 @@
     BodySellerAddressUpdateRequest,
     BodyUserDataRequest,
     BodyUserNotificationRequest,
-    Order,
     OrderStatus,
-    QueryPaginationRequest,
     SellerAddress,
 )
 from typing_ import RouteReturnT
@@ -222,81 +220,4 @@
     return {
         "ok": True,
         "result": True,
-<<<<<<< HEAD
-    }
-
-
-async def seller_delivery_core(
-    session: AsyncSession,
-    request: BodySellerDeliveryDataRequest,
-    seller_id: int,
-) -> None:
-    await crud.seller_delivery.insert.one(
-        session=session,
-        values={
-            SellerDeliveryModel.seller_id: seller_id,
-        }
-        | request.dict(),
-    )
-
-
-@router.post(
-    path="/delivery/",
-    summary="WORKS: Delivery information (currency, country)",
-    response_model=ApplicationResponse[bool],
-    status_code=status.HTTP_200_OK,
-)
-async def delivery_information(
-    user: SellerAuthorization,
-    session: DatabaseSession,
-    request: BodySellerDeliveryDataRequest = Body(...),
-) -> RouteReturnT:
-    await seller_delivery_core(
-        session=session,
-        seller_id=user.seller.id,
-        request=request,
-    )
-
-    return {
-        "ok": True,
-        "result": True,
-    }
-
-
-async def get_seller_orders_core(
-    session: AsyncSession,
-    seller_id: int,
-    offset: int,
-    limit: int,
-) -> List[OrderModel]:
-    return await crud.orders.get.many(
-        session=session,
-        where=[OrderModel.seller_id == seller_id],
-        options=[selectinload(OrderModel.status)],
-        offset=offset,
-        limit=limit,
-    )
-
-
-@router.get(
-    path="/orders/",
-    summary="WORKS: Orders information",
-    response_model=ApplicationResponse[List[Order]],
-    status_code=status.HTTP_200_OK,
-)
-async def get_seller_orders(
-    user: SellerAuthorization,
-    session: DatabaseSession,
-    pagination: QueryPaginationRequest = Depends(),
-) -> ApplicationResponse[List[Order]]:
-    return {
-        "ok": True,
-        "result": await get_seller_orders_core(
-            session=session,
-            seller_id=user.seller.id,
-            offset=pagination.offset,
-            limit=pagination.limit,
-        ),
-=======
->>>>>>> edd3e6b9
     }