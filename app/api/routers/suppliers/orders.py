--- conflicted
+++ resolved
@@ -101,7 +101,6 @@
     }
 
 
-<<<<<<< HEAD
 async def accept_order_status_core(
     session: AsyncSession,
     order_id: int,
@@ -155,7 +154,22 @@
     status_code=status.HTTP_200_OK,
 )
 async def accept_order_status(
-=======
+    user: SupplierAuthorization,
+    session: DatabaseSession,
+    order_id: int = Path(...),
+) -> RouteReturnT:
+    await accept_order_status_core(
+        session=session,
+        order_id=order_id,
+        supplier_id=user.supplier.id,
+    )
+
+    return {
+        "ok": True,
+        "result": True,
+    }
+
+      
 @router.put(
     path="/{order_id}/complete",
     summary="WORKS: changes order status to complete",
@@ -163,23 +177,11 @@
     status_code=status.HTTP_200_OK,
 )
 async def compete_order_status(
->>>>>>> 5644e74f
-    user: SupplierAuthorization,
-    session: DatabaseSession,
-    order_id: int = Path(...),
-) -> RouteReturnT:
-<<<<<<< HEAD
-    await accept_order_status_core(
-        session=session,
-        order_id=order_id,
-        supplier_id=user.supplier.id,
-=======
     await change_order_status_core(
         session=session,
         order_id=order_id,
         supplier_id=user.supplier.id,
         status_data=OrderStatusEnum.COMPLETED,
->>>>>>> 5644e74f
     )
 
     return {
