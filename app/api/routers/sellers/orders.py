--- conflicted
+++ resolved
@@ -1,15 +1,6 @@
-<<<<<<< HEAD
 from fastapi import APIRouter
 from fastapi.param_functions import Path
 from sqlalchemy import insert, select
-=======
-from typing import List, Optional
-
-from corecrud import Options, Returning, Values, Where
-from fastapi import APIRouter
-from fastapi.param_functions import Depends, Path
-from sqlalchemy import and_, desc, func, insert, select
->>>>>>> cf9700dd
 from sqlalchemy.ext.asyncio import AsyncSession
 from sqlalchemy.orm import joinedload, selectinload
 from starlette import status
