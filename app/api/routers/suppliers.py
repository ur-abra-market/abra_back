--- conflicted
+++ resolved
@@ -365,11 +365,7 @@
 
 
 @router.get(
-<<<<<<< HEAD
-    path="/manageProducts",
-=======
-    path="/products/",
->>>>>>> 0b4f5b43
+    path="/products",
     summary="WORKS: Get list of all suppliers products.",
     response_model=ApplicationResponse[List[Product]],
     status_code=status.HTTP_200_OK,
