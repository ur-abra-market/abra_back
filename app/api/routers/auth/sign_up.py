from typing import Optional

from corecrud import Returning, Values, Where
from fastapi import APIRouter
from fastapi.background import BackgroundTasks
from fastapi.param_functions import Body, Depends, Path
from fastapi.responses import Response
from fastapi_mail import MessageSchema, MessageType
<<<<<<< HEAD
from sqlalchemy import insert, select
=======
from sqlalchemy import select, update
>>>>>>> 10cdceb9
from sqlalchemy.ext.asyncio import AsyncSession
from starlette import status

from core import exceptions
from core.app import aws_s3, crud, fm
from core.depends import (
    AuthJWT,
    Authorization,
    DatabaseSession,
    FileObjects,
    ImageOptional,
    SupplierAuthorization,
)
from core.depends.google_token import google_verifier
from core.security import create_access_token, generate_random_password, hash_password
from core.settings import application_settings, aws_s3_settings
from enums import UserType
from orm import (
    CompanyBusinessSectorToCategoryModel,
    CompanyModel,
    CompanyPhoneModel,
    CountryModel,
    SellerImageModel,
    SellerModel,
    SellerNotificationsModel,
    SupplierModel,
    SupplierNotificationsModel,
    UserCredentialsModel,
    UserModel,
)
from schemas import ApplicationResponse
from schemas.uploads import (
    BusinessSectorsUpload,
    CompanyDataUpload,
    CompanyPhoneDataUpload,
    RegisterUpload,
    SupplierDataUpload,
    TokenConfirmationUpload,
    UserDataUpload,
)
from typing_ import DictStrAny, RouteReturnT
from utils.cookies import set_and_create_tokens_cookies

router = APIRouter()


async def sign_up_core(request: RegisterUpload, user: UserModel, session: AsyncSession) -> None:
    await crud.users_credentials.insert.one(
        Values(
            {
                UserCredentialsModel.user_id: user.id,
                UserCredentialsModel.password: hash_password(password=request.password),
            }
        ),
        Returning(UserCredentialsModel.id),
        session=session,
    )
    if user.is_supplier:
        supplier = await crud.suppliers.insert.one(
            Values({SupplierModel.user_id: user.id}),
            Returning(SupplierModel),
            session=session,
        )
        await crud.suppliers_notifications.insert.one(
            Values({SupplierNotificationsModel.supplier_id: supplier.id}),
            Returning(SupplierNotificationsModel.id),
            session=session,
        )
    else:
        seller = await crud.sellers.insert.one(
            Values({SellerModel.user_id: user.id}),
            Returning(SellerModel),
            session=session,
        )
        await crud.sellers_images.insert.one(
            Values(
                {SellerImageModel.seller_id: seller.id},
            ),
            Returning(SellerImageModel.id),
            session=session,
        )
        await crud.sellers_notifications.insert.one(
            Values({SellerNotificationsModel.seller_id: seller.id}),
            Returning(SellerNotificationsModel.id),
            session=session,
        )


async def send_confirmation_token(authorize: AuthJWT, user_id: int, email: str) -> None:
    token = create_access_token(subject=user_id, authorize=authorize)

    await fm.send_message(
        message=MessageSchema(
            subject="Email confirmation",
            recipients=[email],
            template_body={
                "url": application_settings.confirm_registration,
                "token": token,
            },
            subtype=MessageType.html,
        ),
        template_name="confirm.html.jinja2",
    )


@router.post(
    path="/{user_type}",
    summary="WORKS: User registration.",
    response_model=ApplicationResponse[bool],
    status_code=status.HTTP_200_OK,
)
async def sign_up(
    authorize: AuthJWT,
    session: DatabaseSession,
    background_tasks: BackgroundTasks,
    request: RegisterUpload = Body(...),
    user_type: UserType = Path(...),
) -> RouteReturnT:
    if await crud.users.select.one(
        Where(UserModel.email == request.email.lower()),
        session=session,
    ):
        raise exceptions.AlreadyExistException(
            detail="Email is already registered",
        )

    user = await crud.users.insert.one(
        Values(
            {
                UserModel.email: request.email,
                UserModel.is_supplier: user_type == UserType.SUPPLIER,
                UserModel.is_verified: False,
            }
        ),
        Returning(UserModel),
        session=session,
    )
    await sign_up_core(request=request, user=user, session=session)

    background_tasks.add_task(
        send_confirmation_token, authorize=authorize, user_id=user.id, email=request.email
    )

    return {
        "ok": True,
        "result": True,
        "detail": {
            "message": "Please, visit your email to confirm registration",
        },
    }


async def confirm_email_core(session: AsyncSession, user_id: int) -> None:
    await crud.users.update.one(
        Values(
            {
                UserModel.is_verified: True,
            }
        ),
        Where(UserModel.id == user_id),
        Returning(UserModel.id),
        session=session,
    )


@router.get(
    path="/confirmEmail",
    summary="WORKS: Processing token that was sent to user during the registration process.",
    response_model=ApplicationResponse[bool],
    status_code=status.HTTP_200_OK,
)
async def confirm_email(
    response: Response,
    session: DatabaseSession,
    authorize: AuthJWT,
    request: TokenConfirmationUpload = Depends(),
) -> RouteReturnT:
    try:
        user_id = authorize.get_raw_jwt(encoded_token=request.token)["sub"]
    except Exception:
        raise exceptions.ForbiddenException(detail="Invalid token")

    user = await crud.users.select.one(
        Where(UserModel.id == user_id),
        session=session,
    )
    if not user:
        raise exceptions.NotFoundException(detail="User not found")

    set_and_create_tokens_cookies(response=response, authorize=authorize, subject=user.id)
    await confirm_email_core(session=session, user_id=user.id)

    return {
        "ok": True,
        "result": True,
    }


async def send_account_info_core(
    session: AsyncSession,
    user_id: int,
    request: UserDataUpload,
) -> None:
    country = (
        await session.execute(select(CountryModel.id).where(CountryModel.id == request.country_id))
    ).scalar_one_or_none()
    if country is None:
        raise exceptions.NotFoundException(detail="Country with provided id does not exist")

    await session.execute(
        update(UserModel).where(UserModel.id == user_id).values(**request.dict())
    )


@router.post(
    path="/account/sendInfo",
    summary="WORKS: update UserModel with additional information (as part of the first step) such as: first_name, last_name, country_code, phone_number",
    response_model=ApplicationResponse[bool],
    status_code=status.HTTP_200_OK,
)
async def send_account_info(
    user: Authorization,
    session: DatabaseSession,
    request: UserDataUpload = Body(...),
) -> RouteReturnT:
    await send_account_info_core(session=session, user_id=user.id, request=request)

    return {
        "ok": True,
        "result": True,
    }


async def send_business_info_core(
    session: AsyncSession,
    supplier_id: int,
    logo_image: FileObjects,
    supplier_data_request: SupplierDataUpload,
    company_data_request: CompanyDataUpload,
    business_sectors_request: BusinessSectorsUpload,
    company_phone_data_request: CompanyPhoneDataUpload,
) -> None:
    await crud.suppliers.update.one(
        Values(supplier_data_request.dict()),
        Where(SupplierModel.id == supplier_id),
        Returning(SupplierModel.id),
        session=session,
    )

    company_id = await crud.companies.insert.one(
        Values(
            {
                CompanyModel.supplier_id: supplier_id,
            }
            | company_data_request.dict(),
        ),
        Returning(CompanyModel.id),
        session=session,
    )

    await crud.companies_business_sectors_to_categories.insert.many(
        Values(
            [
                {
                    CompanyBusinessSectorToCategoryModel.category_id: business_sector,
                    CompanyBusinessSectorToCategoryModel.company_id: company_id,
                }
                for business_sector in business_sectors_request.business_sectors
            ]
        ),
        Returning(CompanyBusinessSectorToCategoryModel),
        session=session,
    )

    if company_phone_data_request:
        await crud.companies_phones.insert.one(
            Values(
                {
                    CompanyPhoneModel.company_id: company_id,
                }
                | company_phone_data_request.dict(),
            ),
            Returning(CompanyPhoneModel.id),
            session=session,
        )

    if logo_image:
        link = await aws_s3.upload_file_to_s3(
            bucket_name=aws_s3_settings.AWS_S3_COMPANY_IMAGES_BUCKET, file=logo_image
        )

        await crud.companies.update.one(
            Values(
                {CompanyModel.logo_url: link},
            ),
            Where(CompanyModel.id == company_id),
            Returning(CompanyModel.logo_url),
            session=session,
        )


@router.post(
    path="/business/sendInfo",
    summary="WORKS: update SupplierModel with licence information & creates CompanyModel",
    response_model=ApplicationResponse[bool],
    status_code=status.HTTP_200_OK,
)
async def send_business_info(
    user: SupplierAuthorization,
    session: DatabaseSession,
    logo_image: ImageOptional,
    supplier_data_request: SupplierDataUpload = Body(...),
    company_data_request: CompanyDataUpload = Body(...),
    business_sectors_request: BusinessSectorsUpload = Body(...),
    company_phone_data_request: Optional[CompanyPhoneDataUpload] = Body(...),
) -> RouteReturnT:
    if user.supplier.company:
        raise exceptions.AlreadyExistException(detail="Supplier is already has company")

    await send_business_info_core(
        session=session,
        supplier_id=user.supplier.id,
        logo_image=logo_image,
        supplier_data_request=supplier_data_request,
        company_data_request=company_data_request,
        business_sectors_request=business_sectors_request,
        company_phone_data_request=company_phone_data_request,
    )

    return {
        "ok": True,
        "result": True,
    }


async def google_sign_up_core(google_user_info, user_type, session: AsyncSession) -> UserModel:
    user = (
        await session.execute(
            insert(UserModel)
            .values(
                {
                    UserModel.email: google_user_info["email"],
                    UserModel.first_name: google_user_info["given_name"],
                    UserModel.last_name: google_user_info["family_name"],
                    UserModel.is_supplier: user_type == UserType.SUPPLIER,
                    UserModel.is_verified: True,
                }
            )
            .returning(UserModel)
        )
    ).scalar_one()
    await session.execute(
        insert(UserCredentialsModel).values(
            {
                UserCredentialsModel.user_id: user.id,
                UserCredentialsModel.password: hash_password(password=generate_random_password()),
            }
        )
    )
    if user.is_supplier:
        supplier = (
            await session.execute(
                insert(SupplierModel)
                .values(
                    {
                        SupplierModel.user_id: user.id,
                    }
                )
                .returning(SupplierModel)
            )
        ).scalar_one()
        await session.execute(
            insert(SupplierNotificationsModel).values(
                {
                    SupplierNotificationsModel.supplier_id: supplier.id,
                }
            )
        )
    else:
        seller = (
            await session.execute(
                insert(SellerModel)
                .values(
                    {
                        SellerModel.user_id: user.id,
                    }
                )
                .returning(SellerModel)
            )
        ).scalar_one()
        await session.execute(
            insert(SellerImageModel).values(
                {
                    SellerImageModel.seller_id: seller.id,
                }
            )
        )
        await session.execute(
            insert(SellerNotificationsModel).values(
                {
                    SellerNotificationsModel.seller_id: seller.id,
                }
            )
        )
    return user


@router.post(
    path="/google/{user_type}",
    summary="WORKS: Google sign up.",
    response_model=ApplicationResponse[bool],
    status_code=status.HTTP_200_OK,
)
async def google_sign_up(
    response: Response,
    authorize: AuthJWT,
    session: DatabaseSession,
    user_type: UserType = Path(...),
    google_user_info: DictStrAny = Depends(google_verifier.verify_google_token),
) -> RouteReturnT:
    is_supplier = True if user_type == UserType.SUPPLIER else False
    user = (
        (
            await session.execute(
                select(UserModel).where(
                    UserModel.email == google_user_info["email"],
                )
            )
        )
        .scalars()
        .one_or_none()
    )
    if not user:
        user = await google_sign_up_core(
            google_user_info=google_user_info, user_type=user_type, session=session
        )
        set_and_create_tokens_cookies(response=response, authorize=authorize, subject=user.id)
    elif user.is_supplier == is_supplier:
        set_and_create_tokens_cookies(response=response, authorize=authorize, subject=user.id)
    else:
        raise HTTPException(
            status_code=status.HTTP_409_CONFLICT,
            detail="User already exists",
            headers={"WWW-Authenticate": "JWT"},
        )
    return {
        "ok": True,
        "result": True,
    }<|MERGE_RESOLUTION|>--- conflicted
+++ resolved
@@ -3,14 +3,11 @@
 from corecrud import Returning, Values, Where
 from fastapi import APIRouter
 from fastapi.background import BackgroundTasks
+from fastapi.exceptions import HTTPException
 from fastapi.param_functions import Body, Depends, Path
 from fastapi.responses import Response
 from fastapi_mail import MessageSchema, MessageType
-<<<<<<< HEAD
-from sqlalchemy import insert, select
-=======
-from sqlalchemy import select, update
->>>>>>> 10cdceb9
+from sqlalchemy import insert, select, update
 from sqlalchemy.ext.asyncio import AsyncSession
 from starlette import status
 
