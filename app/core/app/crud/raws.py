--- conflicted
+++ resolved
@@ -6,11 +6,7 @@
 from sqlalchemy.sql.base import ExecutableOption
 
 from .crud import CRUD
-<<<<<<< HEAD
-from .operations import CRUDClassT, Delete, Get, Insert, Update
-=======
-from .operations import CRUDClassT, Get, SequenceT
->>>>>>> c5fc94c5
+from .operations import CRUDClassT, Get
 
 
 class _Get(Get[CRUDClassT]):
