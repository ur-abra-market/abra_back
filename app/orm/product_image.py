from __future__ import annotations

from typing import TYPE_CHECKING, Optional

from sqlalchemy.orm import Mapped, relationship

from .core import ORMModel, mixins, small_int, text

if TYPE_CHECKING:
    from .product import ProductModel


class ProductImageModel(mixins.ProductIDMixin, ORMModel):
    image_url: Mapped[text]
<<<<<<< HEAD
    serial_number: Mapped[small_int]
=======
    order: Mapped[small_int]
>>>>>>> 3ab812c4

    product: Mapped[Optional[ProductModel]] = relationship(back_populates="images")<|MERGE_RESOLUTION|>--- conflicted
+++ resolved
@@ -12,10 +12,6 @@
 
 class ProductImageModel(mixins.ProductIDMixin, ORMModel):
     image_url: Mapped[text]
-<<<<<<< HEAD
-    serial_number: Mapped[small_int]
-=======
     order: Mapped[small_int]
->>>>>>> 3ab812c4
 
     product: Mapped[Optional[ProductModel]] = relationship(back_populates="images")