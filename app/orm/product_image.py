--- conflicted
+++ resolved
@@ -1,10 +1,6 @@
 from __future__ import annotations
 
-<<<<<<< HEAD
-from typing import TYPE_CHECKING
-=======
 from typing import TYPE_CHECKING, Optional
->>>>>>> 9873fc4c
 
 from sqlalchemy.orm import Mapped, relationship
 
@@ -16,12 +12,6 @@
 
 class ProductImageModel(mixins.ProductIDMixin, ORMModel):
     image_url: Mapped[text]
-<<<<<<< HEAD
-    serial_number: Mapped[small_int]
-
-    product: Mapped[ProductModel] = relationship(back_populates="images")
-=======
     order: Mapped[small_int]
 
-    product: Mapped[Optional[ProductModel]] = relationship(back_populates="images")
->>>>>>> 9873fc4c
+    product: Mapped[Optional[ProductModel]] = relationship(back_populates="images")