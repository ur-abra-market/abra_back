from sqlalchemy.ext.asyncio import AsyncSession, create_async_engine
from sqlalchemy.orm import sessionmaker

from core.settings import database_settings, fastapi_settings

POOL_RECYCLE = 60 * 5  # 300

_engine = create_async_engine(
<<<<<<< HEAD
    database_settings.url, pool_recycle=POOL_RECYCLE, echo=fastapi_settings.DEBUG
=======
    database_settings.url, pool_recycle=POOL_RECYCLE, isolation_level="SERIALIZABLE", echo=True
>>>>>>> 2fe138a9
)
async_sessionmaker = sessionmaker(
    bind=_engine,
    class_=AsyncSession,
    expire_on_commit=False,
    autocommit=False,
    autoflush=False,
)<|MERGE_RESOLUTION|>--- conflicted
+++ resolved
@@ -6,11 +6,10 @@
 POOL_RECYCLE = 60 * 5  # 300
 
 _engine = create_async_engine(
-<<<<<<< HEAD
-    database_settings.url, pool_recycle=POOL_RECYCLE, echo=fastapi_settings.DEBUG
-=======
-    database_settings.url, pool_recycle=POOL_RECYCLE, isolation_level="SERIALIZABLE", echo=True
->>>>>>> 2fe138a9
+    database_settings.url,
+    pool_recycle=POOL_RECYCLE,
+    isolation_level="SERIALIZABLE",
+    echo=fastapi_settings.DEBUG,
 )
 async_sessionmaker = sessionmaker(
     bind=_engine,
