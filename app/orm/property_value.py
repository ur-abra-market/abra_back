--- conflicted
+++ resolved
@@ -20,7 +20,6 @@
     products: Mapped[List[ProductModel]] = relationship(
         secondary="property_value_to_product",
         back_populates="properties",
-<<<<<<< HEAD
         viewonly=True,
     )
     property_value_product: Mapped[List[PropertyValueToProductModel]] = relationship(
@@ -30,12 +29,10 @@
     optional_value: AssociationProxy[List[str]] = association_proxy(
         "property_value_product",
         "optional_value",
-=======
     )
     property_value_product: Mapped[List[PropertyValueToProductModel]] = relationship(
         back_populates="property_value"
     )
     optional_value: AssociationProxy[List[str]] = association_proxy(
         "property_value_product", "optional_value"
->>>>>>> ee58c9ad
     )