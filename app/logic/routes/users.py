import os
import json
import logging
from pydantic import BaseModel
from app.settings import AWS_S3_IMAGE_USER_LOGO_BUCKET
from app.logic.consts import *
from app.logic.queries import *
from app.logic import utils
from fastapi import APIRouter, Depends, HTTPException, status, UploadFile
from fastapi.encoders import jsonable_encoder
from fastapi_jwt_auth import AuthJWT
from fastapi.responses import JSONResponse
from sqlalchemy import update, select
from sqlalchemy.ext.asyncio import AsyncSession
from app.database import get_session
from app.database.models import *


class GetRoleOut(BaseModel):
    is_supplier: bool


class SearchesOut(BaseModel):
    search_query: str
    datetime: str


class PhoneNumber(BaseModel):
    number: str


class UpdateUserNotification(BaseModel):
    on_discount: bool = False
    on_order_updates: bool = False
    on_order_reminders: bool = False
    on_stock_again: bool = False
    on_product_is_cheaper: bool = False
    on_your_favorites_new: bool = False
    on_account_support: bool = False


users = APIRouter()


@users.get("/get_role/", summary="WORKS: Get user role.", response_model=GetRoleOut)
async def get_user_role(authorize: AuthJWT = Depends()):
    authorize.jwt_required()
    user_email = json.loads(authorize.get_jwt_subject())["email"]
    if user_email:
        is_supplier = await User.get_user_role(email=user_email)
        return JSONResponse(
            status_code=status.HTTP_200_OK, content={"is_supplier": is_supplier}
        )
    else:
        raise HTTPException(status_code=status.HTTP_404_NOT_FOUND, detail="NO_SEARCHES")


@users.get(
    "/latest_searches/",
    summary="WORKS (example 5): Get latest searches by user_id.",
    response_model=SearchesOut,
)
async def get_latest_searches_for_user(
    Authorize: AuthJWT = Depends(), session: AsyncSession = Depends(get_session)
):
    Authorize.jwt_required()
    user_email = json.loads(Authorize.get_jwt_subject())["email"]
    user_id = await User.get_user_id(email=user_email)
    searches = await session.execute(
        select(UserSearch.search_query, UserSearch.datetime).where(
            UserSearch.user_id.__eq__(user_id)
        )
    )
    searches = [
        dict(search_query=row[0], datetime=str(row[1])) for row in searches if searches
    ]

    if searches:
        return JSONResponse(
            status_code=status.HTTP_200_OK, content={"result": searches}
        )
    else:
        raise HTTPException(status_code=status.HTTP_404_NOT_FOUND, detail="NO_SEARCHES")


@users.post(
    "/upload_logo_image/",
    summary="WORKS: Uploads provided logo image to AWS S3 and saves url to DB",
)
async def upload_logo_image(
    file: UploadFile,
    Authorize: AuthJWT = Depends(),
    session: AsyncSession = Depends(get_session),
):
    Authorize.jwt_required()
    user_email = json.loads(Authorize.get_jwt_subject())["email"]
    user_id = await User.get_user_id(email=user_email)

    _, file_extension = os.path.splitext(file.filename)

    contents = await file.read()
    await file.seek(0)

    # file validation
    if not utils.is_image(contents=contents):
        logging.error("File is not an image: '%s'", file.filename)
        raise HTTPException(status_code=status.HTTP_404_NOT_FOUND, detail="NOT_IMAGE")

    new_file_url = await utils.upload_file_to_s3(
        bucket=AWS_S3_IMAGE_USER_LOGO_BUCKET,
        file=utils.Dict(file=file.file, extension=file_extension),
        contents=contents,
    )

    # get user logo
    user_logo = await session.execute(
        select(UserImage).where(UserImage.user_id == user_id)
    )
    user_logo = user_logo.scalar()

    # if it's not the same image
    if not user_logo.source_url == new_file_url:
        # create thumbnale
        thumb_file = utils.thumbnail(
            contents=contents, content_type=file.content_type.split("/")[-1]
        )
        thumb_url = await utils.upload_file_to_s3(
            bucket=AWS_S3_IMAGE_USER_LOGO_BUCKET,
            file=utils.Dict(file=thumb_file, extension=file_extension),
            contents=thumb_file.getvalue(),
        )
        thumb_file.close()

        # remove old files from s3
        if user_logo.source_url:
            files_to_remove = [
                utils.Dict(
                    bucket=AWS_S3_IMAGE_USER_LOGO_BUCKET,
                    key=user_logo.source_url.split(".com/")[-1],
                ),
                utils.Dict(
                    bucket=AWS_S3_IMAGE_USER_LOGO_BUCKET,
                    key=user_logo.thumbnail_url.split(".com/")[-1],
                ),
            ]
            await utils.remove_files_from_s3(files=files_to_remove)

        # update db with new image and thumbnail
        await session.execute(
            update(UserImage)
            .where(UserImage.user_id == user_id)
            .values(source_url=new_file_url, thumbnail_url=thumb_url)
        )

        logging.info(
            "User logo is updated for user_id '%s', image_url='%s'",
            user_id,
            new_file_url,
        )

    await session.commit()
    return JSONResponse(
        status_code=status.HTTP_200_OK,
        content={"result": "IMAGE_UPDATED_SUCCESSFULLY"},
    )


@users.get("/get_notifications/", summary="WORKS: Displaying the notification switch")
async def get_notification_switch(
    Authorize: AuthJWT = Depends(), session: AsyncSession = Depends(get_session)
):
    Authorize.jwt_required()
    user_email = json.loads(Authorize.get_jwt_subject())["email"]
    user_id = await User.get_user_id(user_email)
    user_current_notification = await session.execute(
        select(
            UserNotification.on_discount,
            UserNotification.on_order_updates,
            UserNotification.on_order_reminders,
            UserNotification.on_stock_again,
            UserNotification,
            UserNotification.on_product_is_cheaper,
            UserNotification.on_your_favorites_new,
            UserNotification.on_account_support,
        ).where(UserNotification.user_id == user_id)
    )

    user_current_notification = user_current_notification.first()
    user_current_notification = dict(user_current_notification)
    del user_current_notification["UserNotification"]
    if user_current_notification:
        return JSONResponse(
            status_code=status.HTTP_200_OK, content=user_current_notification
        )
    else:
        raise HTTPException(
            status_code=status.HTTP_404_NOT_FOUND, detail="NOTIFY_NOT_FOUND"
        )


@users.patch(
    "/update_notification/",
    summary="WORKS: Switch notification distribution",
)
async def update_notification(
    notification_params: UpdateUserNotification,
    Authorize: AuthJWT = Depends(),
    session: AsyncSession = Depends(get_session),
):
    Authorize.jwt_required()
    user_email = json.loads(Authorize.get_jwt_subject())["email"]
    user_id = await User.get_user_id(user_email)

    if not user_id:
        raise HTTPException(
            status_code=status.HTTP_404_NOT_FOUND, detail="USER_NOT_EXISTS"
        )

    update_params = dict()
    for param, value in notification_params:
        if value is not None:
            update_params[param] = value

    await session.execute(
        update(UserNotification)
        .where(UserNotification.user_id == user_id)
        .values(update_params)
    )

    await session.commit()
    return JSONResponse(
        status_code=status.HTTP_200_OK,
        content={"result:": "NOTIFICATION_UPDATED_SUCCESSFULLY"},
    )


@users.get("/show_favorites/", summary="WORKS: Shows all favorite products")
async def show_favorites(
    authorize: AuthJWT = Depends(), session: AsyncSession = Depends(get_session)
):
    authorize.jwt_required()
    user_email = json.loads(authorize.get_jwt_subject())["email"]
    seller_id = await Seller.get_seller_id_by_email(user_email)
    products_info = []

    if not seller_id:
        raise HTTPException(
            status_code=status.HTTP_404_NOT_FOUND, detail="USER_NOT_SELLER"
        )

    favorite_products_ids = await session.execute(
        select(SellerFavorite.product_id).where(
            SellerFavorite.seller_id.__eq__(seller_id)
        )
    )
    product_ids = favorite_products_ids.fetchall()
    for product_id in product_ids:
        product_id = product_id[0]

        grade = await Product.get_product_grade(product_id=product_id)

        category_params = await session.execute(
            select(Category.id, Category.name)
            .join(Product)
            .where(Product.id.__eq__(product_id))
        )
        category_id, category_name = category_params.fetchone()
        category_path = await Category.get_category_path(category=category_name)

        product_name = await session.execute(
            select(Product.name).where(Product.id.__eq__(product_id))
        )
        product_name = product_name.scalar()

        tags = await Tags.get_tags_by_product_id(product_id=product_id)

        colors = await session.execute(
            text(QUERY_FOR_COLORS.format(product_id=product_id))
        )
        colors = [row[0] for row in colors if colors]

        sizes = await session.execute(
            text(QUERY_FOR_SIZES.format(product_id=product_id))
        )
        sizes = [row[0] for row in sizes if sizes]

        monthly_actual_demand = await session.execute(
            text(QUERY_FOR_MONTHLY_ACTUAL_DEMAND.format(product_id=product_id))
        )
        monthly_actual_demand = monthly_actual_demand.scalar()
        monthly_actual_demand = monthly_actual_demand if monthly_actual_demand else "0"

        daily_actual_demand = await session.execute(
            text(QUERY_FOR_DAILY_ACTUAL_DEMAND.format(product_id=product_id))
        )
        daily_actual_demand = daily_actual_demand.scalar()
        daily_actual_demand = daily_actual_demand if daily_actual_demand else "0"

        prices = await session.execute(text(QUERY_FOR_PRICES.format(product_id)))
        prices = [dict(row) for row in prices if prices]

        supplier_info = await Supplier.get_supplier_info(product_id=product_id)

        display_type = await PropertyDisplayType.get_display_name_by_property("size")

        product_info = dict(
            product_id=product_id,
            grade=grade,
            category_id=category_id,
            category_path=category_path,
            product_name=product_name,
            tags=tags,
            colors=colors,
            sizes=sizes,
            display_type=display_type,
            monthly_actual_demand=monthly_actual_demand,
            daily_actual_demand=daily_actual_demand,
            prices=prices,
            supplier_info=supplier_info,
        )
        products_info.append(product_info)
    return JSONResponse(
        status_code=status.HTTP_200_OK, content={"result": products_info}
    )


<<<<<<< HEAD
@users.patch(
    "/change_phone_number", summary="WORKS: Allows user to change his phone number"
)
=======
@users.patch("/change_phone_number/", summary="WORKS: Allows user to change his phone number")
>>>>>>> 02bf4271
async def change_phone_number(
    phone: PhoneNumber,
    authorize: AuthJWT = Depends(),
    session: AsyncSession = Depends(get_session),
):
    authorize.jwt_required()
    user_email = json.loads(authorize.get_jwt_subject())["email"]
    user_id = await User.get_user_id(user_email)

    if not user_id:
        raise HTTPException(
            status_code=status.HTTP_404_NOT_FOUND, detail="USER_NOT_EXIST"
        )
    phone_number = {"phone": phone.number}
    await session.execute(
        update(User).where(User.id.__eq__(user_id)).values(phone_number)
    )
    await session.commit()
    return JSONResponse(
        status_code=status.HTTP_200_OK,
        content={
            "result:": "PHONE_NUMBER_WAS_UPDATED",
            "new_phone_number": phone.number,
        },
    )<|MERGE_RESOLUTION|>--- conflicted
+++ resolved
@@ -61,7 +61,7 @@
     response_model=SearchesOut,
 )
 async def get_latest_searches_for_user(
-    Authorize: AuthJWT = Depends(), session: AsyncSession = Depends(get_session)
+        Authorize: AuthJWT = Depends(), session: AsyncSession = Depends(get_session)
 ):
     Authorize.jwt_required()
     user_email = json.loads(Authorize.get_jwt_subject())["email"]
@@ -88,9 +88,9 @@
     summary="WORKS: Uploads provided logo image to AWS S3 and saves url to DB",
 )
 async def upload_logo_image(
-    file: UploadFile,
-    Authorize: AuthJWT = Depends(),
-    session: AsyncSession = Depends(get_session),
+        file: UploadFile,
+        Authorize: AuthJWT = Depends(),
+        session: AsyncSession = Depends(get_session),
 ):
     Authorize.jwt_required()
     user_email = json.loads(Authorize.get_jwt_subject())["email"]
@@ -148,8 +148,8 @@
         # update db with new image and thumbnail
         await session.execute(
             update(UserImage)
-            .where(UserImage.user_id == user_id)
-            .values(source_url=new_file_url, thumbnail_url=thumb_url)
+                .where(UserImage.user_id == user_id)
+                .values(source_url=new_file_url, thumbnail_url=thumb_url)
         )
 
         logging.info(
@@ -167,7 +167,7 @@
 
 @users.get("/get_notifications/", summary="WORKS: Displaying the notification switch")
 async def get_notification_switch(
-    Authorize: AuthJWT = Depends(), session: AsyncSession = Depends(get_session)
+        Authorize: AuthJWT = Depends(), session: AsyncSession = Depends(get_session)
 ):
     Authorize.jwt_required()
     user_email = json.loads(Authorize.get_jwt_subject())["email"]
@@ -203,9 +203,9 @@
     summary="WORKS: Switch notification distribution",
 )
 async def update_notification(
-    notification_params: UpdateUserNotification,
-    Authorize: AuthJWT = Depends(),
-    session: AsyncSession = Depends(get_session),
+        notification_params: UpdateUserNotification,
+        Authorize: AuthJWT = Depends(),
+        session: AsyncSession = Depends(get_session),
 ):
     Authorize.jwt_required()
     user_email = json.loads(Authorize.get_jwt_subject())["email"]
@@ -223,8 +223,8 @@
 
     await session.execute(
         update(UserNotification)
-        .where(UserNotification.user_id == user_id)
-        .values(update_params)
+            .where(UserNotification.user_id == user_id)
+            .values(update_params)
     )
 
     await session.commit()
@@ -236,7 +236,7 @@
 
 @users.get("/show_favorites/", summary="WORKS: Shows all favorite products")
 async def show_favorites(
-    authorize: AuthJWT = Depends(), session: AsyncSession = Depends(get_session)
+        authorize: AuthJWT = Depends(), session: AsyncSession = Depends(get_session)
 ):
     authorize.jwt_required()
     user_email = json.loads(authorize.get_jwt_subject())["email"]
@@ -261,8 +261,8 @@
 
         category_params = await session.execute(
             select(Category.id, Category.name)
-            .join(Product)
-            .where(Product.id.__eq__(product_id))
+                .join(Product)
+                .where(Product.id.__eq__(product_id))
         )
         category_id, category_name = category_params.fetchone()
         category_path = await Category.get_category_path(category=category_name)
@@ -324,17 +324,14 @@
     )
 
 
-<<<<<<< HEAD
 @users.patch(
     "/change_phone_number", summary="WORKS: Allows user to change his phone number"
 )
-=======
 @users.patch("/change_phone_number/", summary="WORKS: Allows user to change his phone number")
->>>>>>> 02bf4271
 async def change_phone_number(
-    phone: PhoneNumber,
-    authorize: AuthJWT = Depends(),
-    session: AsyncSession = Depends(get_session),
+        phone: PhoneNumber,
+        authorize: AuthJWT = Depends(),
+        session: AsyncSession = Depends(get_session),
 ):
     authorize.jwt_required()
     user_email = json.loads(authorize.get_jwt_subject())["email"]
