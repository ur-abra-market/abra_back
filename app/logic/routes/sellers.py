from app.database import get_session
from app.database.models import *
from fastapi import APIRouter, Depends, HTTPException, status
from fastapi.encoders import jsonable_encoder
from fastapi_jwt_auth import AuthJWT
from app.logic.consts import *
from app.logic.queries import *
from sqlalchemy import select, update, insert, delete
from sqlalchemy.ext.asyncio import AsyncSession
from fastapi.responses import JSONResponse
from typing import List, Optional
from pydantic import BaseModel, EmailStr
import json


class SellerUserData(BaseModel):
    first_name: Optional[str]
    last_name: Optional[str]


class SellerUserNotification(BaseModel):
    on_discount: bool
    on_order_updates: bool
    on_order_reminders: bool
    on_stock_again: bool
    on_product_is_cheaper: bool
    on_your_favorites_new: bool
    on_account_support: bool


class SellerUserAddressSchema(BaseModel):
    country: str = None
    area: str = None
    city: str = None
    street: str = None
    building: str = None
    appartment: str = None
    postal_code: str = None

    class Config:
        orm_mode = True


class OrdersList(BaseModel):
    unpaid: Optional[int]
    to_be_shipped: Optional[int]
    shipped: Optional[int]
    to_be_reviewed: Optional[int]
    completed: Optional[int]


sellers = APIRouter()


@sellers.get(
    "/get_seller_info/",
    summary="WORKS: returns dict with profile info,"
    "adresses, notifications, photo information",
)
async def get_seller_info(
    Authorize: AuthJWT = Depends(),
    session: AsyncSession = Depends(get_session),
):
    Authorize.jwt_required()
    user_email = json.loads(Authorize.get_jwt_subject())["email"]
    user_id = await User.get_user_id(email=user_email)

    user_query = await session.execute(
        select(User.first_name, User.last_name, User.email, User.phone).where(
            User.id.__eq__(user_id)
        )
    )
    user_query = user_query.fetchone()
    user_profile_info = dict(user_query) if user_query else {}

    notifications_query = await session.execute(
        select(
            UserNotification.on_discount,
            UserNotification.on_order_updates,
            UserNotification.on_order_reminders,
            UserNotification.on_stock_again,
            UserNotification.on_product_is_cheaper,
            UserNotification.on_your_favorites_new,
            UserNotification.on_account_support,
        ).where(UserNotification.user_id.__eq__(user_id))
    )
    notifications_query = notifications_query.fetchone()
    notification = dict(notifications_query)

    user_adresses_query = await session.execute(
        select(
            UserAdress.street,
            UserAdress.building,
            UserAdress.appartment,
            UserAdress.city,
            UserAdress.area,
            UserAdress.country,
            UserAdress.postal_code,
        ).where(UserAdress.user_id.__eq__(user_id))
    )
    user_adresses_query = user_adresses_query.fetchall()
    user_adresses = dict(user_adresses_query) if user_adresses_query else {}

    profile_image_query = await session.execute(
        select(UserImage.thumbnail_url, UserImage.source_url).where(
            UserImage.user_id.__eq__(user_id)
        )
    )
    profile_image_query = profile_image_query.fetchall()
    profile_image = dict(profile_image_query) if profile_image_query else {}

    result = dict(
        user_profile_info=user_profile_info,
        user_adresses=user_adresses,
        notifications=notification,
        profile_image=profile_image,
    )
    return JSONResponse(status_code=status.HTTP_200_OK, content={"result": result})


@sellers.get("/get_order_status/", summary="Not working yet")
async def get_order_status(
    status: Optional[int] = None,
    # Authorize: AuthJWT = Depends(),
    session: AsyncSession = Depends(get_session),
):
    # Authorize.jwt_required()
    # user_id = await User.get_user_id(email=user_email)

    # if isinstance(status, int):
    #     result = await session.execute(
    #         select()
    #     )
    pass


@sellers.post(
    "/send_seller_info/",
    summary="WORKS: update seller data, full adress is required, notifications - 1 route for all norificatios",
    response_model_exclude_unset=True,
)
async def send_seller_data_info(
    seller_data: SellerUserData = None,
    seller_address_data: SellerUserAddressSchema = None,
    seller_notifications_data: SellerUserNotification = None,
    Authorize: AuthJWT = Depends(),
    session: AsyncSession = Depends(get_session),
):
    Authorize.jwt_required()
    user_email = json.loads(Authorize.get_jwt_subject())["email"]
    user_id = await User.get_user_id(email=user_email)

    user_data: Optional[dict] = (
        {key: value for key, value in dict(seller_data).items() if value}
        if seller_data
        else None
    )
    address_data: Optional[dict] = (
        {key: value for key, value in dict(seller_address_data).items() if value}
        if seller_address_data
        else None
    )
    notifications_data: Optional[dict] = (
        {key: value for key, value in dict(seller_notifications_data).items()}
        if seller_notifications_data
        else None
    )

    if user_data:
        await session.execute(
            update(User).where(User.id.__eq__(user_id)).values(**(user_data))
        )
    if address_data:
        await session.execute(
            update(UserAdress)
            .where(UserAdress.user_id.__eq__(user_id))
            .values(**address_data)
        )
    if notifications_data:
        await session.execute(
            update(UserNotification)
            .where(UserNotification.user_id.__eq__(user_id))
            .values(**notifications_data)
        )
    await session.commit()
    return JSONResponse(
        status_code=status.HTTP_200_OK, content={"result": "DATA_HAS_BEEN_SENT"}
    )


@sellers.post("/add_address/")
async def add_seller_address(
    seller_address_data: SellerUserAddressSchema,
    Authorize: AuthJWT = Depends(),
    session: AsyncSession = Depends(get_session),
):
    Authorize.jwt_required()
    user_email = json.loads(Authorize.get_jwt_subject())["email"]
    seller_id = await Seller.get_seller_id_by_email(user_email)
    if seller_id is None:
        raise HTTPException(
            status_code=status.HTTP_404_NOT_FOUND, detail="USER_NOT_FOUND"
        )

    user_address = UserAdress(**seller_address_data.dict(), user_id=seller_id)
    session.add(user_address)
    await session.commit()
    await session.refresh(user_address)
    return JSONResponse(
        status_code=status.HTTP_201_CREATED,
        content={"result": {"address_id": user_address.id}},
    )


@sellers.patch(
    "/update_addresses/",
    response_model=SellerUserAddressSchema,
    response_model_exclude_unset=True,
)
async def change_seller_address(
    address_id: int,
    seller_address_data: SellerUserAddressSchema,
    Authorize: AuthJWT = Depends(),
    session: AsyncSession = Depends(get_session),
):
    Authorize.jwt_required()
    user_email = json.loads(Authorize.get_jwt_subject())["email"]
    seller_id = await Seller.get_seller_id_by_email(user_email)
    if seller_id is None:
        raise HTTPException(
            status_code=status.HTTP_404_NOT_FOUND, detail="USER_NOT_FOUND"
        )
    seller_address_data = {
        key: value
        for key, value in dict(seller_address_data).items()
        if value is not None
    }
    await session.execute(
        update(UserAdress)
        .values(dict(seller_address_data))
        .where(
            and_(UserAdress.id.__eq__(address_id), UserAdress.user_id.__eq__(seller_id))
        )
    )
    await session.commit()

    return JSONResponse(
        status_code=status.HTTP_200_OK, content={"result": "ADDRESS_WAS_UPDATED"}
    )


@sellers.get("/addresses/", response_model=SellerUserAddressSchema)
async def get_seller_addresses(
    Authorize: AuthJWT = Depends(), session: AsyncSession = Depends(get_session)
):
    Authorize.jwt_required()
    user_email = json.loads(Authorize.get_jwt_subject())["email"]
    seller_id = await Seller.get_seller_id_by_email(user_email)
    if seller_id is None:
        raise HTTPException(
            status_code=status.HTTP_404_NOT_FOUND, detail="USER_NOT_FOUND"
        )

    seller_address = (
        await session.execute(
            select(
                UserAdress.country,
                UserAdress.area,
                UserAdress.city,
                UserAdress.street,
                UserAdress.building,
                UserAdress.appartment,
                UserAdress.postal_code,
            ).where(UserAdress.user_id.__eq__(seller_id))
        )
    ).all()
    seller_address = jsonable_encoder(seller_address)
    return JSONResponse(
        status_code=status.HTTP_200_OK,
        content={"result": {"seller_address": seller_address}},
    )


<<<<<<< HEAD
@sellers.delete("/remove_addresses/{address_id}")
=======
@sellers.delete('/remove_addresses/{address_id}/')
>>>>>>> 02bf4271
async def remove_seller_address(
    address_id: int,
    Authorize: AuthJWT = Depends(),
    session: AsyncSession = Depends(get_session),
):
    Authorize.jwt_required()
    user_email = json.loads(Authorize.get_jwt_subject())["email"]
    seller_id = await Seller.get_seller_id_by_email(user_email)
    if seller_id is None:
        raise HTTPException(
            status_code=status.HTTP_404_NOT_FOUND, detail="USER_NOT_FOUND"
        )

    await session.execute(delete(UserAdress).where(UserAdress.id.__eq__(address_id)))
    await session.commit()
    return JSONResponse(
        status_code=status.HTTP_200_OK, content={"result": "ADDRESS_WAS_DELETED"}
    )<|MERGE_RESOLUTION|>--- conflicted
+++ resolved
@@ -55,11 +55,11 @@
 @sellers.get(
     "/get_seller_info/",
     summary="WORKS: returns dict with profile info,"
-    "adresses, notifications, photo information",
+            "adresses, notifications, photo information",
 )
 async def get_seller_info(
-    Authorize: AuthJWT = Depends(),
-    session: AsyncSession = Depends(get_session),
+        Authorize: AuthJWT = Depends(),
+        session: AsyncSession = Depends(get_session),
 ):
     Authorize.jwt_required()
     user_email = json.loads(Authorize.get_jwt_subject())["email"]
@@ -120,9 +120,9 @@
 
 @sellers.get("/get_order_status/", summary="Not working yet")
 async def get_order_status(
-    status: Optional[int] = None,
-    # Authorize: AuthJWT = Depends(),
-    session: AsyncSession = Depends(get_session),
+        status: Optional[int] = None,
+        # Authorize: AuthJWT = Depends(),
+        session: AsyncSession = Depends(get_session),
 ):
     # Authorize.jwt_required()
     # user_id = await User.get_user_id(email=user_email)
@@ -140,11 +140,11 @@
     response_model_exclude_unset=True,
 )
 async def send_seller_data_info(
-    seller_data: SellerUserData = None,
-    seller_address_data: SellerUserAddressSchema = None,
-    seller_notifications_data: SellerUserNotification = None,
-    Authorize: AuthJWT = Depends(),
-    session: AsyncSession = Depends(get_session),
+        seller_data: SellerUserData = None,
+        seller_address_data: SellerUserAddressSchema = None,
+        seller_notifications_data: SellerUserNotification = None,
+        Authorize: AuthJWT = Depends(),
+        session: AsyncSession = Depends(get_session),
 ):
     Authorize.jwt_required()
     user_email = json.loads(Authorize.get_jwt_subject())["email"]
@@ -173,14 +173,14 @@
     if address_data:
         await session.execute(
             update(UserAdress)
-            .where(UserAdress.user_id.__eq__(user_id))
-            .values(**address_data)
+                .where(UserAdress.user_id.__eq__(user_id))
+                .values(**address_data)
         )
     if notifications_data:
         await session.execute(
             update(UserNotification)
-            .where(UserNotification.user_id.__eq__(user_id))
-            .values(**notifications_data)
+                .where(UserNotification.user_id.__eq__(user_id))
+                .values(**notifications_data)
         )
     await session.commit()
     return JSONResponse(
@@ -190,9 +190,9 @@
 
 @sellers.post("/add_address/")
 async def add_seller_address(
-    seller_address_data: SellerUserAddressSchema,
-    Authorize: AuthJWT = Depends(),
-    session: AsyncSession = Depends(get_session),
+        seller_address_data: SellerUserAddressSchema,
+        Authorize: AuthJWT = Depends(),
+        session: AsyncSession = Depends(get_session),
 ):
     Authorize.jwt_required()
     user_email = json.loads(Authorize.get_jwt_subject())["email"]
@@ -218,10 +218,10 @@
     response_model_exclude_unset=True,
 )
 async def change_seller_address(
-    address_id: int,
-    seller_address_data: SellerUserAddressSchema,
-    Authorize: AuthJWT = Depends(),
-    session: AsyncSession = Depends(get_session),
+        address_id: int,
+        seller_address_data: SellerUserAddressSchema,
+        Authorize: AuthJWT = Depends(),
+        session: AsyncSession = Depends(get_session),
 ):
     Authorize.jwt_required()
     user_email = json.loads(Authorize.get_jwt_subject())["email"]
@@ -237,8 +237,8 @@
     }
     await session.execute(
         update(UserAdress)
-        .values(dict(seller_address_data))
-        .where(
+            .values(dict(seller_address_data))
+            .where(
             and_(UserAdress.id.__eq__(address_id), UserAdress.user_id.__eq__(seller_id))
         )
     )
@@ -251,7 +251,7 @@
 
 @sellers.get("/addresses/", response_model=SellerUserAddressSchema)
 async def get_seller_addresses(
-    Authorize: AuthJWT = Depends(), session: AsyncSession = Depends(get_session)
+        Authorize: AuthJWT = Depends(), session: AsyncSession = Depends(get_session)
 ):
     Authorize.jwt_required()
     user_email = json.loads(Authorize.get_jwt_subject())["email"]
@@ -281,15 +281,12 @@
     )
 
 
-<<<<<<< HEAD
 @sellers.delete("/remove_addresses/{address_id}")
-=======
 @sellers.delete('/remove_addresses/{address_id}/')
->>>>>>> 02bf4271
 async def remove_seller_address(
-    address_id: int,
-    Authorize: AuthJWT = Depends(),
-    session: AsyncSession = Depends(get_session),
+        address_id: int,
+        Authorize: AuthJWT = Depends(),
+        session: AsyncSession = Depends(get_session),
 ):
     Authorize.jwt_required()
     user_email = json.loads(Authorize.get_jwt_subject())["email"]
