from app.classes.response_models import ResultOut, ListOfProductsOut
from typing import List, Optional
from pydantic import BaseModel
from fastapi import APIRouter, Depends, HTTPException, status
from fastapi.responses import JSONResponse
from sqlalchemy import select, text, and_, or_, update, delete, insert
from sqlalchemy.ext.asyncio import AsyncSession
from app.logic.consts import *
from app.logic.queries import *
from app.database import get_session
from app.database.models import *
from fastapi_jwt_auth import AuthJWT
import json


class ImagesOut(BaseModel):
    image_url: str
    serial_number: str


class GradeOut(BaseModel):
    grade: dict
    grade_details: List[dict]

    
class ProductsPagination(BaseModel):
    page_num: int = 1
    page_size: int = 10
    category_id: Optional[int] = None
    bottom_price: Optional[int] = None
    top_price: Optional[int] = None
    with_discount: bool = False
    sort_type: str = "rating"
    ascending: bool = False
    sizes: Optional[List[str]] = None
    brands: Optional[List[str]] = None
    materials: Optional[List[str]] = None


products = APIRouter()

@products.get(
    "/compilation/",
    summary="WORKS: Get list of products by type "
    "(bestsellers, new, rating, hot) "
    "and category_id (empty or 1-3).",
    response_model=ListOfProductsOut,
)
async def get_products_list_for_category(
    type: str,
    category_id: Optional[int] = None,
    page_num: int = 1,
    page_size: int = 10,
    session: AsyncSession = Depends(get_session),
):
    order_by_type = {
        "bestsellers": "p.total_orders",
        "new": "p.datetime",
        "rating": "p.grade_average",
        "hot": "p.total_orders",
    }
    if type not in order_by_type:
        raise HTTPException(
            status_code=status.HTTP_404_NOT_FOUND, detail="TYPE_NOT_EXIST"
        )

    if not category_id:
        category_id = "p.category_id"
    else:
        is_category_id_exist = await Category.is_category_id_exist(
            category_id=category_id
        )
        if not is_category_id_exist:
            raise HTTPException(
                status_code=status.HTTP_404_NOT_FOUND,
                detail="CATEGORY_ID_DOES_NOT_EXIST",
            )
    if type == "hot":
        where_clause = "AND" + WHERE_CLAUSE_IS_ON_SALE
    else:
        where_clause = ""
    products_to_skip = (page_num - 1) * page_size
    products = await session.execute(
        text(
            QUERY_FOR_COMPILATION.format(
                category_id=category_id,
                where_clause=where_clause,
                order_by=order_by_type[type],
                page_size=page_size,
                products_to_skip=products_to_skip,
            )
        )
    )
    products = [dict(row) for row in products if products]
    return JSONResponse(status_code=status.HTTP_200_OK, content={"result": products})


@products.get(
    "/images/",
    summary="WORKS (example 1-100): Get product images by product_id.",
    response_model=ImagesOut,
)
async def get_images_for_product(product_id: int):
    images = await ProductImage.get_images(product_id=product_id)
    if images:
        return JSONResponse(status_code=status.HTTP_200_OK, content={"result": images})
    else:
        raise HTTPException(
            status_code=status.HTTP_404_NOT_FOUND, detail="IMAGES_NOT_FOUND"
        )


@products.post(
    "/product_card_p1/",
    summary="WORKS (example 1-100, 1): Get info for product card p1.",
    response_model=ResultOut,
)
async def get_info_for_product_card(
    product_id: int,
    Authorize: AuthJWT = Depends(),
    session: AsyncSession = Depends(get_session),
):
    Authorize.jwt_optional()
    user_token = Authorize.get_jwt_subject()

    if not isinstance(product_id, int):
        raise HTTPException(
            status_code=status.HTTP_422_UNPROCESSABLE_ENTITY,
            detail="INVALID_PRODUCT_ID",
        )
    is_exist = await Product.is_product_exist(product_id=product_id)
    if not is_exist:
        raise HTTPException(
            status_code=status.HTTP_404_NOT_FOUND, detail="PRODUCT_NOT_FOUND"
        )

    if user_token:
        user_email = json.loads(user_token)["email"]
        seller_id = await Seller.get_seller_id_by_email(email=user_email)
        is_favorite = await session.execute(
            select(SellerFavorite.id).where(
                and_(
                    SellerFavorite.product_id.__eq__(product_id),
                    SellerFavorite.seller_id.__eq__(seller_id),
                )
            )
        )
        is_favorite = bool(is_favorite.scalar())
    else:
        is_favorite = False

    grade = await Product.get_product_grade(product_id=product_id)

    category_params = await session.execute(
        select(Category.id, Category.name)
        .join(Product)
        .where(Product.id.__eq__(product_id))
    )
    category_id, category_name = category_params.fetchone()
    category_path = await Category.get_category_path(category=category_name)

    product_name = await session.execute(
        select(Product.name).where(Product.id.__eq__(product_id))
    )
    product_name = product_name.scalar()

    tags = await Tags.get_tags_by_product_id(product_id=product_id)

    colors = await session.execute(text(QUERY_FOR_COLORS.format(product_id=product_id)))
    colors = [row[0] for row in colors if colors]

    sizes = await session.execute(text(QUERY_FOR_SIZES.format(product_id=product_id)))
    sizes = [row[0] for row in sizes if sizes]

    monthly_actual_demand = await session.execute(
        text(QUERY_FOR_MONTHLY_ACTUAL_DEMAND.format(product_id=product_id))
    )
    monthly_actual_demand = monthly_actual_demand.scalar()
    monthly_actual_demand = monthly_actual_demand if monthly_actual_demand else "0"

    daily_actual_demand = await session.execute(
        text(QUERY_FOR_DAILY_ACTUAL_DEMAND.format(product_id=product_id))
    )
    daily_actual_demand = daily_actual_demand.scalar()
    daily_actual_demand = daily_actual_demand if daily_actual_demand else "0"

    prices = await session.execute(text(QUERY_FOR_PRICES.format(product_id)))
    prices = [dict(row) for row in prices if prices]

    supplier_info = await Supplier.get_supplier_info(product_id=product_id)

    result = dict(
        grade=grade,
        category_id=category_id,
        category_path=category_path,
        product_name=product_name,
        is_favorite=is_favorite,
        tags=tags,
        colors=colors,
        sizes=sizes,
        monthly_actual_demand=monthly_actual_demand,
        daily_actual_demand=daily_actual_demand,
        prices=prices,
        supplier_info=supplier_info,
    )
    return JSONResponse(status_code=status.HTTP_200_OK, content={"result": result})


@products.post(
    "/product_card_p2/",
    summary="WORKS (example 1-100): Get info for product card p2.",
    response_model=ResultOut,
)
async def get_info_for_product_card_p2(
    product_id: int, session: AsyncSession = Depends(get_session)
):
    if not isinstance(product_id, int):
        raise HTTPException(
            status_code=status.HTTP_422_UNPROCESSABLE_ENTITY,
            detail="INVALID_PRODUCT_ID",
        )
    is_exist = await Product.is_product_exist(product_id=product_id)
    if not is_exist:
        raise HTTPException(
            status_code=status.HTTP_404_NOT_FOUND, detail="PRODUCT_NOT_FOUND"
        )

    variations = await session.execute(text(QUERY_FOR_VARIATIONS.format(product_id)))
    variations = [dict(row) for row in variations if variations]

    # properties for about_the_product and tags
    properties = await session.execute(text(QUERY_FOR_PROPERTIES.format(product_id)))
    properties = [dict(row) for row in properties if properties]

    description = await session.execute(
        select(Product.description).where(Product.id.__eq__(product_id))
    )
    description = description.scalar()

    result = dict(variations=variations, properties=properties, description=description)
    return JSONResponse(status_code=status.HTTP_200_OK, content={"result": result})


@products.get(
    "/similar/",
    summary="WORKS (example 1-100): Get similar products by product_id.",
    response_model=ListOfProductsOut,
)
async def get_similar_products_in_category(
    product_id: int, session: AsyncSession = Depends(get_session)
):
    if not isinstance(product_id, int):
        raise HTTPException(
            status_code=status.HTTP_422_UNPROCESSABLE_ENTITY,
            detail="INVALID_PRODUCT_ID",
        )
    is_product_exist = await Product.is_product_exist(product_id=product_id)
    if not is_product_exist:
        raise HTTPException(
            status_code=status.HTTP_404_NOT_FOUND, detail="PRODUCT_DOES_NOT_EXIST"
        )
    category_id = await Product.get_category_id(product_id=product_id)
    products = await session.execute(
        QUERY_FOR_SIMILAR_PRODUCTS.format(
            product_id=product_id, category_id=category_id
        )
    )
    products = [dict(row) for row in products if products]
    if products:
        return JSONResponse(
            status_code=status.HTTP_200_OK, content={"result": products}
        )
    else:
        raise HTTPException(status_code=status.HTTP_404_NOT_FOUND, detail="NO_PRODUCTS")


@products.get(
    "/popular/",
    summary="WORKS (example 1-100): Get popular products in this category.",
    response_model=ListOfProductsOut,
)
async def get_popular_products_in_category(
    product_id: int, session: AsyncSession = Depends(get_session)
):
    category_id = await session.execute(
        select(Product.category_id).where(Product.id.__eq__(product_id))
    )
    category_id = category_id.scalar()
    if not category_id:
        raise HTTPException(
            status_code=status.HTTP_404_NOT_FOUND, detail="PRODUCT_NOT_FOUND"
        )

    products = await session.execute(
        text(
            QUERY_FOR_COMPILATION.format(
                category_id=category_id,
                where_clause="",
                order_by="p.total_orders",
                page_size=6,
                products_to_skip=0,
            )
        )
    )
    products = [dict(row) for row in products if products]
    if products:
        return JSONResponse(
            status_code=status.HTTP_200_OK, content={"result": products}
        )
    else:
        raise HTTPException(status_code=status.HTTP_404_NOT_FOUND, detail="NO_PRODUCTS")


@products.post(
    "/pagination/",
    summary="WORKS: Pagination for products list page (sort_type = rating/price/date).",
    response_model=ResultOut,
)
async def pagination(
    data: ProductsPagination,
    session: AsyncSession = Depends(get_session),
):
    sort_type_mapping = dict(
        rating="p.grade_average", price="pp.value", date="p.datetime"
    )
    if data.sort_type not in sort_type_mapping:
        raise HTTPException(
            status_code=status.HTTP_422_UNPROCESSABLE_ENTITY, detail="INVALID_SORT_TYPE"
        )

    where_filters = ["WHERE p.is_active = 1"]
    cte = []
    cte_tables = [" "]

    if data.category_id is not None:
        is_category_id_exist = await Category.is_category_id_exist(
            category_id=data.category_id
        )
        if not is_category_id_exist:
            raise HTTPException(
                status_code=status.HTTP_404_NOT_FOUND,
                detail="CATEGORY_ID_DOES_NOT_EXIST",
            )
        where_filters.append(f"p.category_id = {data.category_id}")
    if data.bottom_price is not None:
        where_filters.append(f"pp.value >= {data.bottom_price}")
    if data.top_price is not None:
        where_filters.append(f"pp.value <= {data.top_price}")
    if data.with_discount:
        where_filters.append(WHERE_CLAUSE_IS_ON_SALE)
    if data.sizes:
        variation_type_id = await CategoryVariationType.get_id(name="size")
        if not variation_type_id:
            raise HTTPException(
                status_code=status.HTTP_404_NOT_FOUND, detail="SIZE_DOES_NOT_EXIST"
            )
        data.sizes = ", ".join([f'"{size}"' for size in data.sizes if data.sizes])
        cte.append(
            QUERY_FOR_PAGINATION_CTE_VARIATION.format(
                type="size", variation_type_id=variation_type_id, type_value=data.sizes
            )
        )
        cte_tables.append("variations_size")
        where_filters.append("p.id = variations_size.product_id")
    if data.brands:
        property_type_id = await CategoryPropertyType.get_id(name="brand")
        if not property_type_id:
            raise HTTPException(
                status_code=status.HTTP_404_NOT_FOUND, detail="BRAND_DOES_NOT_EXIST"
            )
        data.brands = ", ".join([f'"{brand}"' for brand in data.brands if data.brands])
        cte.append(
            QUERY_FOR_PAGINATION_CTE_PROPERTY.format(
                type="brand", property_type_id=property_type_id, type_value=data.brands
            )
        )
        cte_tables.append("properties_brand")
        where_filters.append("p.id = properties_brand.product_id")
    if data.materials:
        property_type_id = await CategoryPropertyType.get_id(name="material")
        if not property_type_id:
            raise HTTPException(
                status_code=status.HTTP_404_NOT_FOUND, detail="MATERIAL_DOES_NOT_EXIST"
            )
        data.materials = ", ".join(
            [f'"{material}"' for material in data.materials if data.materials]
        )
        cte.append(
            QUERY_FOR_PAGINATION_CTE_PROPERTY.format(
                type="material",
                property_type_id=property_type_id,
                type_value=data.materials,
            )
        )
        cte_tables.append("properties_material")
        where_filters.append("p.id = properties_material.product_id")

    order = "ASC" if data.ascending else "DESC"
    cte_str = "WITH " + ", ".join(cte) if cte else ""
    cte_tables_str = ", ".join(cte_tables)
    where_filters_str = " AND ".join(where_filters)
    products_to_skip = (data.page_num - 1) * data.page_size

    products_result = await session.execute(
        QUERY_FOR_PAGINATION_PRODUCT_ID.format(
            cte=cte_str,
            cte_tables=cte_tables_str,
            where_filters=where_filters_str,
            sort_type=sort_type_mapping[data.sort_type],
            order=order,
            page_size=data.page_size,
            products_to_skip=products_to_skip,
        )
    )
    if not products_result:
        raise HTTPException(status_code=status.HTTP_404_NOT_FOUND, detail="NO_PRODUCTS")

    product_ids = list()
    total_products = 0
    for row in products_result:
        product_ids.append(row[0])
        total_products = row[1]
    # this variant is faster /\ this is look better \/
    # products_result = products_result.fetchall()
    # product_ids = [row['id'] for row in products_result]
    # total_products = products_result[0]['total_products']

    result = list()
    for product_id in product_ids:
        main_info = await session.execute(QUERY_FOR_PAGINATION_INFO.format(product_id))
        for row in main_info:
            info = dict(row)
        supplier = await Supplier.get_supplier_info(product_id=product_id)
        images = await ProductImage.get_images(product_id=product_id)
        one_product = dict(
            product_id=product_id, info=info, images=images, supplier=supplier
        )
        result.append(one_product)

    return JSONResponse(
        status_code=status.HTTP_200_OK,
        content={"total_products": total_products, "result": result},
    )


@products.get(
    "/{product_id}/grades/",
    summary="WORKS: get all review grades by product_id",
    response_model=GradeOut,
)
async def get_grade_and_count(product_id: int):
    if not isinstance(product_id, int):
        raise HTTPException(
            status_code=status.HTTP_422_UNPROCESSABLE_ENTITY,
            detail="INVALID_PRODUCT_ID",
        )
    is_product_exist = await Product.is_product_exist(product_id=product_id)
    if not is_product_exist:
        raise HTTPException(
            status_code=status.HTTP_404_NOT_FOUND, detail="PRODUCT_NOT_FOUND"
        )
    grade = await Product.get_product_grade(product_id=product_id)
    grade_details = await Product.get_product_grade_details(product_id=product_id)
    return JSONResponse(
        status_code=status.HTTP_200_OK,
<<<<<<< HEAD
        content={"grade": grade,
                 "grade_details": grade_details}
    )


@products.put(
    "/change_order_status/{order_product_variation_id}/{status_id}/",
    summary="WORKS: changes the status for the ordered product",
)
async def change_order_status(order_product_variation_id: int, status_id: int):
    try:
        status_order = await OrderStatus.get_status(status_id)
        status_name = status_order.name
        result = await OrderProductVariation.change_status(
            order_product_variation_id, status_id
        )
        return JSONResponse(
            status_code=status.HTTP_200_OK,
            content={
                'order_product_variation_id': result.id,
                'status_id': result.status_id,
                'status_name': status_name
            }
        )
    except InvalidStatusId:
        raise HTTPException(
            status_code=status.HTTP_400_BAD_REQUEST,
            detail='Invalid status id'
        )
    except InvalidProductVariationId:
        raise HTTPException(
            status_code=status.HTTP_400_BAD_REQUEST,
            detail='Invalid order product variation id'
        )
=======
        content={"grade": grade, "grade_details": grade_details},
    )


@products.post("/favorite_product/",
               summary="WORKS: add and remove product in favorite"
               )
async def add_remove_favorite_product(
        product_id: int,
        is_favorite: bool,
        Authorize: AuthJWT = Depends(),
        session: AsyncSession = Depends(get_session)
):
    Authorize.jwt_required()
    user_email = json.loads(Authorize.get_jwt_subject())['email']
    seller_id = await Seller.get_seller_id_by_email(user_email)

    if not seller_id:
        raise HTTPException(
            status_code=status.HTTP_404_NOT_FOUND,
            detail="USER_NOT_SELLER"
        )

    if is_favorite:
        is_product_favorite = await session.execute(
            select(SellerFavorite).
            where(SellerFavorite.product_id.__eq__(product_id))
        )
        if is_product_favorite:
            raise HTTPException(
                status_code=status.HTTP_404_NOT_FOUND,
                detail="PRODUCT_IS_ALREADY_FAVORITE"
            )

        await session.execute(
            insert(SellerFavorite).
            values(seller_id=seller_id, product_id=product_id)
        )
        status_message = "PRODUCT_ADDED_TO_FAVORITES_SUCCESSFULLY"
    else:
        await session.execute(
            delete(SellerFavorite).
            where(and_(
                SellerFavorite.seller_id.__eq__(seller_id),
                SellerFavorite.product_id.__eq__(product_id)
                ))
        )
        status_message = "PRODUCT_REMOVED_FROM_FAVORITES_SUCCESSFULLY"
    await session.commit()
    return JSONResponse(
        status_code=status.HTTP_200_OK,
        content={"result:": status_message}
    )
>>>>>>> 6c26d655
<|MERGE_RESOLUTION|>--- conflicted
+++ resolved
@@ -463,42 +463,6 @@
     grade_details = await Product.get_product_grade_details(product_id=product_id)
     return JSONResponse(
         status_code=status.HTTP_200_OK,
-<<<<<<< HEAD
-        content={"grade": grade,
-                 "grade_details": grade_details}
-    )
-
-
-@products.put(
-    "/change_order_status/{order_product_variation_id}/{status_id}/",
-    summary="WORKS: changes the status for the ordered product",
-)
-async def change_order_status(order_product_variation_id: int, status_id: int):
-    try:
-        status_order = await OrderStatus.get_status(status_id)
-        status_name = status_order.name
-        result = await OrderProductVariation.change_status(
-            order_product_variation_id, status_id
-        )
-        return JSONResponse(
-            status_code=status.HTTP_200_OK,
-            content={
-                'order_product_variation_id': result.id,
-                'status_id': result.status_id,
-                'status_name': status_name
-            }
-        )
-    except InvalidStatusId:
-        raise HTTPException(
-            status_code=status.HTTP_400_BAD_REQUEST,
-            detail='Invalid status id'
-        )
-    except InvalidProductVariationId:
-        raise HTTPException(
-            status_code=status.HTTP_400_BAD_REQUEST,
-            detail='Invalid order product variation id'
-        )
-=======
         content={"grade": grade, "grade_details": grade_details},
     )
 
@@ -552,4 +516,34 @@
         status_code=status.HTTP_200_OK,
         content={"result:": status_message}
     )
->>>>>>> 6c26d655
+
+
+@products.put(
+    "/change_order_status/{order_product_variation_id}/{status_id}/",
+    summary="WORKS: changes the status for the ordered product",
+)
+async def change_order_status(order_product_variation_id: int, status_id: int):
+    try:
+        status_order = await OrderStatus.get_status(status_id)
+        status_name = status_order.name
+        result = await OrderProductVariation.change_status(
+            order_product_variation_id, status_id
+        )
+        return JSONResponse(
+            status_code=status.HTTP_200_OK,
+            content={
+                'order_product_variation_id': result.id,
+                'status_id': result.status_id,
+                'status_name': status_name
+            }
+        )
+    except InvalidStatusId:
+        raise HTTPException(
+            status_code=status.HTTP_400_BAD_REQUEST,
+            detail='Invalid status id'
+        )
+    except InvalidProductVariationId:
+        raise HTTPException(
+            status_code=status.HTTP_400_BAD_REQUEST,
+            detail='Invalid order product variation id'
+        )