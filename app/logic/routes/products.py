import json

from typing import List
from fastapi import APIRouter, Depends, HTTPException, status
from fastapi.responses import JSONResponse
from fastapi_jwt_auth import AuthJWT
from pydantic import BaseModel
from sqlalchemy import select, text, delete, insert, func, desc
from sqlalchemy.ext.asyncio import AsyncSession
from sqlalchemy.dialects.mysql import JSON
from datetime import datetime
import pytz

from app.classes.response_models import (
    ResultOut,
    ProductOut,
    ListOfProducts,
)
from app.classes import response_models, request_models


from app.logic.consts import *
from app.logic import consts
from app.logic.queries import *
from app.database import get_session

from app.database.models import *
import app.database.models as models


class GradeOut(BaseModel):
    grade: dict
    grade_details: List[dict]


products = APIRouter()


@products.get(
    "/compilation/",
    summary="WORKS: Get list of products by category_id."
    " Can order by total_orders, date, price, rating.",
    response_model=response_models.ProductPaginationOut,
)
async def get_products_list_for_category(
    request_params: request_models.RequestPagination = Depends(
        request_models.ProductsCompilationRequest
    ),
    session: AsyncSession = Depends(get_session),
):
    # TODO: Maybe unite this route with POST /pagination ?
    query = (
        select(
            models.Product,
            models.ProductPrice,
        )
        .outerjoin(
            models.ProductPrice, models.ProductPrice.product_id == models.Product.id
        )
        .filter(models.Product.is_active == 1)
    )

    if request_params.category_id:
        query = query.filter(models.Product.category_id == request_params.category_id)

    product_sorting_types_map = {
        "rating": models.Product.grade_average,
        "price": models.ProductPrice.value,
        "date": models.Product.datetime,
        "total_orders": models.Product.total_orders,
    }

    if request_params.order_by:
        request_params.order_by: consts.SortingTypes
        # convert human readable sort type to field in DB
        order_by_field = product_sorting_types_map.get(
            request_params.order_by.value, None
        )

        if order_by_field and request_params.order_by.value == "date":
            query = query.order_by(desc(order_by_field))
        elif order_by_field and request_params.order_by.value != "date":
            query = query.order_by(order_by_field)

    # pagination
    if request_params.page_size and request_params.page_num:
        query = query.limit(request_params.page_size).offset(
            (request_params.page_num - 1) * request_params.page_size
        )

    raw_data = (await session.execute(query)).fetchall()
    result_output = response_models.ProductPaginationOut(total_products=0)

    # serialization
    for product_tables in raw_data:
        mapped_tables = {}
        for table in product_tables:
            # add to mapped_tables raw product data with keys:
            # 'products', 'product_prices', 'images',
            if not table:
                continue
            try:
                mapped_tables[table.__table__.name] = table.__dict__
            except AttributeError as ex:
                pass

        product_data = {
            **mapped_tables.get("products", {}),
        }
        product_prices = mapped_tables.get("product_prices", {})
        product_prices.pop("id", None)
        product_modeled = response_models.ProductOut(
            **{**product_data, **product_prices}
        )

        image_query = select(models.ProductImage).filter(
            models.ProductImage.product_id == product_modeled.id
        )
        image_data = (await session.execute(image_query)).all()
        if image_data:
            images_modeled = [
                response_models.OneImageOut(**image[0].__dict__) for image in image_data
            ]
        else:
            images_modeled = []

        all_product_data = response_models.AllProductDataOut(
            product=product_modeled, images=images_modeled
        )

        result_output.result.append(all_product_data)

    result_output.total_products = len(result_output.result)
    return result_output.dict()


@products.get(
    "/images/",
    summary="WORKS (example 1-100): Get product images by product_id.",
    response_model=response_models.ImagesOut,
)
async def get_images_for_product(product_id: int):
    images = await ProductImage.get_images(product_id=product_id)
    modeled_images = response_models.ImagesOut(
        result=[response_models.OneImageOut(**image) for image in images]
    )
    return modeled_images.dict()


@products.get(
    "/product_card/{product_id}/",
    summary="WORKS (example 1-100, 1): Get info for product card p1.",
    response_model=response_models.ProducCardOut,
)
async def get_info_for_product_card(
    product_id: int,
    Authorize: AuthJWT = Depends(),
    session: AsyncSession = Depends(get_session),
):
    Authorize.jwt_optional()
    user_token = Authorize.get_jwt_subject()

    if not isinstance(product_id, int):
        raise HTTPException(
            status_code=status.HTTP_422_UNPROCESSABLE_ENTITY,
            detail="INVALID_PRODUCT_ID",
        )
    is_exist = await Product.is_product_exist(product_id=product_id)
    if not is_exist:
        raise HTTPException(
            status_code=status.HTTP_404_NOT_FOUND, detail="PRODUCT_NOT_FOUND"
        )

    if user_token:
        user_email = json.loads(user_token)["email"]
        seller_id = await Seller.get_seller_id_by_email(email=user_email)
        is_favorite = await session.execute(
            select(SellerFavorite.id).where(
                SellerFavorite.product_id.__eq__(product_id),
                SellerFavorite.seller_id.__eq__(seller_id),
            )
        )
        is_favorite = bool(is_favorite.scalar())
    else:
        is_favorite = False

    product_with_variations_query = (
        select(
            models.Product,
            func.json_arrayagg(
                func.json_object(
                    "property_type_name",
                    models.CategoryPropertyType.name,
                    "category_varitaion_value",
                    models.CategoryVariationValue.value,
                    "category_varitaion_type_name",
                    models.CategoryVariationType.name,
                    "category_varitaion_value_id",
                    models.CategoryVariationValue.id,
                ),
                type_=JSON,
            ).label("variations"),
        )
        .outerjoin(
            models.ProductVariationValue,
            models.Product.id == models.ProductVariationValue.product_id,
        )
        .outerjoin(
            models.CategoryVariationValue,
            models.CategoryVariationValue.id
            == models.ProductVariationValue.variation_value_id,
        )
        .outerjoin(
            models.CategoryPropertyType,
            models.CategoryPropertyType.id
            == models.CategoryVariationValue.variation_type_id,
        )
        .outerjoin(
            models.CategoryVariationType,
            models.CategoryVariationType.id
            == models.CategoryVariationValue.variation_type_id,
        )
        .outerjoin(
            models.ProductReview, models.ProductReview.product_id == models.Product.id
        )
        .outerjoin(models.Tags, models.Tags.product_id == models.Product.id)
        .group_by(models.Product)
        .filter(models.Product.id == product_id)
    )

    prod_with_variations = await session.execute(product_with_variations_query)
    prod_with_variations = prod_with_variations.fetchall()[0]

    # prod_with_variations == [models.Product(),
    #                    [{'property_type_name': str,
    #                      'category_varitaion_value': str,
    #                      'category_varitaion_value_id': int,
    #                      'category_varitaion_type_name': str}]]

    product, variations = prod_with_variations
    sizes = []
    colors = []
    for var in variations:
        if var.get("category_varitaion_type_name", None) == "Color":
            colors.append(
                {
                    "value": var.get("category_varitaion_value"),
                    "id": var.get("category_varitaion_value_id", None),
                }
            )
        elif var.get("category_varitaion_type_name", None) == "Size":
            sizes.append(
                {
                    "value": var.get("category_varitaion_value"),
                    "id": var.get("category_varitaion_value_id", None),
                }
            )

    # removing duplicates
    if sizes:
        sizes = list({v["value"]: v for v in sizes}.values())
    if colors:
        colors = list({v["value"]: v for v in colors}.values())

    supplier_info_modeled = {}
    supplier_info = await Supplier.get_supplier_info(product_id=product_id)
    if supplier_info:
        supplier_info_modeled = response_models.SupplierOut(**supplier_info)

    prices_query = select(models.ProductPrice).filter(
        models.ProductPrice.product_id == product_id
    )
    price_data = await session.execute(prices_query)
    price_data = price_data.all()
    prices_modeled = []
    if price_data:
        prices_modeled = [
            response_models.ProductPrice(**row[0].__dict__) for row in price_data
        ]

    grade = await Product.get_product_grade(product_id=product_id)

<<<<<<< HEAD
    product_tags_and_category_query = (
        select(models.Tags.name.label("tag"), models.Category.name.label("category"))
        .filter(models.Tags.product_id == product_id)
        .filter(models.Category.id == product.category_id)
    )
=======
    product_tags_and_category_query = select(
        models.Tags.name.label('tag'),
        models.Category.name.label('category')
    )\
    .filter(models.Tags.product_id == product_id)\
    .filter(models.Category.id == product.category_id)
>>>>>>> 02bf4271

    tags_and_category = await session.execute(product_tags_and_category_query)
    tags_and_category = tags_and_category.all()

    tags = set()
    category_name = ""
    if tags_and_category:
        for row in tags_and_category:
            row_dict = row._mapping
            tag = row_dict.get("tag", None)
            tags.add(tag)
<<<<<<< HEAD
            category_name = row_dict.get("category", None)

    category_path = ""
=======
            category_name = row_dict.get('category', None)

    category_path = ''
>>>>>>> 02bf4271
    if category_name:
        category_path = await Category.get_category_path(category=category_name)

    respose_modeled = response_models.ProducCardOut(
<<<<<<< HEAD
        **{
            **product.__dict__,
            "sizes": sizes,
            "colors": colors,
            "prices": prices_modeled,
            "category_name": category_name,
            "category_path": category_path,
            "supplier_info": supplier_info_modeled,
            "is_favorite": is_favorite,
            "grade": grade,
        }
=======
        **{**product.__dict__,
           'sizes':sizes,
           'colors':colors,
           'prices':prices_modeled,
           'category_name':category_name,
           'category_path':category_path,
           'supplier_info':supplier_info_modeled,
           'is_favorite':is_favorite,
           'grade':grade
           }
>>>>>>> 02bf4271
    )
    return respose_modeled


@products.get(
    "/similar/",
    summary="WORKS (example 1-100): Get similar products by product_id.",
    response_model=ListOfProducts,
)
async def get_similar_products_in_category(
    product_id: int,
    page_num: int = 1,
    page_size: int = 6,
    Authorize: AuthJWT = Depends(),
    session: AsyncSession = Depends(get_session),
):
    Authorize.jwt_optional()
    user_token = Authorize.get_jwt_subject()

    if user_token:
        user_email = json.loads(user_token)["email"]
        seller_id = await Seller.get_seller_id_by_email(email=user_email)
        is_favorite_subquery = PRODUCT_IS_FAVORITE_SUBQUERY.format(seller_id=seller_id)
    else:
        is_favorite_subquery = 0

    category_id = await Product.get_category_id(product_id=product_id)
    if not category_id:
        raise HTTPException(
            status_code=status.HTTP_404_NOT_FOUND, detail="PRODUCT_NOT_FOUND"
        )

    products_to_skip = (page_num - 1) * page_size
    products_records = await session.execute(
        text(
            QUERY_FOR_POPULAR_PRODUCTS.format(
                product_id=product_id,
                category_id=category_id,
                is_favorite_subquery=is_favorite_subquery,
                order_by="grade_average",
                page_size=page_size,
                products_to_skip=products_to_skip,
            )
        )
    )
    products_list = [dict(record) for record in products_records if products_records]
    if not products_list:
        raise HTTPException(status_code=status.HTTP_404_NOT_FOUND, detail="NO_PRODUCTS")

    return JSONResponse(
        status_code=status.HTTP_200_OK, content={"result": products_list}
    )


@products.get(
    "/popular/",
    summary="WORKS (example 1-100): Get popular products in this category.",
    response_model=ListOfProducts,
)
async def get_popular_products_in_category(
    product_id: int,
    page_num: int = 1,
    page_size: int = 6,
    Authorize: AuthJWT = Depends(),
    session: AsyncSession = Depends(get_session),
):
    Authorize.jwt_optional()
    user_token = Authorize.get_jwt_subject()

    if user_token:
        user_email = json.loads(user_token)["email"]
        seller_id = await Seller.get_seller_id_by_email(email=user_email)
        is_favorite_subquery = PRODUCT_IS_FAVORITE_SUBQUERY.format(seller_id=seller_id)
    else:
        is_favorite_subquery = 0

    category_id = await Product.get_category_id(product_id=product_id)
    if not category_id:
        raise HTTPException(
            status_code=status.HTTP_404_NOT_FOUND, detail="PRODUCT_NOT_FOUND"
        )

    products_to_skip = (page_num - 1) * page_size
    products_records = await session.execute(
        text(
            QUERY_FOR_POPULAR_PRODUCTS.format(
                product_id=product_id,
                category_id=category_id,
                is_favorite_subquery=is_favorite_subquery,
                order_by="p.total_orders",
                page_size=page_size,
                products_to_skip=products_to_skip,
            )
        )
    )
    products_list = [dict(record) for record in products_records if products_records]
    if not products_list:
        raise HTTPException(status_code=status.HTTP_404_NOT_FOUND, detail="NO_PRODUCTS")

    return JSONResponse(
        status_code=status.HTTP_200_OK, content={"result": products_list}
    )


@products.post(
    "/pagination/",
    summary="WORKS: Pagination for products list page (sort_type = rating/price/date).",
    response_model=response_models.ProductPaginationOut,
)
async def pagination(
    data: request_models.ProductsPaginationRequest,
    session: AsyncSession = Depends(get_session),
):
    query = (
        select(
            models.Product,
            models.ProductPrice,
            models.ProductPropertyValue,
            models.CategoryPropertyValue,
            models.ProductVariationValue,
            models.CategoryVariationValue,
            models.Supplier,
            models.User,
        )
        .outerjoin(
            models.ProductPropertyValue,
            models.ProductPropertyValue.product_id == models.Product.id,
        )
        .outerjoin(
            models.CategoryPropertyValue,
            models.CategoryPropertyValue.id
            == models.ProductPropertyValue.property_value_id,
        )
        .outerjoin(
            models.ProductPrice, models.ProductPrice.product_id == models.Product.id
        )
        .outerjoin(models.Supplier, Product.supplier_id == models.Supplier.id)
        .outerjoin(models.User, models.Supplier.user_id == models.User.id)
        .outerjoin(
            models.ProductVariationValue,
            models.ProductVariationValue.product_id == models.Product.id,
        )
        .outerjoin(
            models.CategoryVariationValue,
            models.ProductVariationValue.variation_value_id
            == models.CategoryVariationValue.id,
        )
        .filter(models.Product.is_active == 1)
    )

    if data.category_id:
        query = query.filter(models.Category.id == data.category_id)

    if data.sizes:
        # TODO: refactor and join the main query
        size_variation_type_id = await CategoryVariationType.get_id(name="size")
        query = query.filter(
            models.CategoryVariationValue.variation_type_id == size_variation_type_id,
            models.CategoryVariationValue.value.in_(data.sizes),
        )

    now = datetime.now(tz=pytz.timezone("Europe/Moscow")).replace(tzinfo=None)

    query = query.filter(models.ProductPrice.start_date < now).filter(
        func.coalesce(models.ProductPrice.end_date, datetime(year=2099, month=1, day=1))
        > now
    )

    if data.bottom_price is not None:
        query = query.filter(models.ProductPrice.value >= data.bottom_price)
    if data.top_price is not None:
        query = query.filter(models.ProductPrice.value <= data.bottom_price)
    if data.with_discount:
        query = query.filter(func.coalesce(models.ProductPrice.discount, 0) > 0)

    if data.materials:
        query = query.filter(models.CategoryPropertyValue.value.in_(data.materials))

    if data.ascending:
        query = query.order_by(
            models.Product.grade_average,
            models.ProductPrice.value,
            models.Product.datetime,
        )
    else:
        query = query.order_by(
            desc(models.Product.grade_average),
            desc(models.ProductPrice.value),
            desc(models.Product.datetime),
        )

    if data.page_size and data.page_num:
        query = query.limit(data.page_size).offset((data.page_num - 1) * data.page_size)

    raw_data = (await session.execute(query)).fetchall()

    result_output = response_models.ProductPaginationOut(total_products=0)

    for product_tables in raw_data:
        mapped_tables = {}
        for table in product_tables:
            # add to mapped_tables raw product data with keys:
            # 'products', 'product_prices', 'product_property_values',
            # 'category_property_values', 'suppliers'
            if not table:
                continue
            try:
                mapped_tables[table.__table__.name] = table.__dict__
            except AttributeError as ex:
                pass

        product_data = {
            **mapped_tables.get("products", {}),
        }
        product_prices = mapped_tables.get("product_prices", {})
        product_prices.pop("id", None)
        product_modeled = ProductOut(**{**product_data, **product_prices})

        supplier_data = {
            **mapped_tables.get("suppliers", {}),
            **mapped_tables.get("users", {}),
        }
        supplier_modeled = response_models.SupplierOut(**supplier_data)

        # TODO: rewrite and include to the main query
        image_query = select(models.ProductImage).filter(
            models.ProductImage.product_id == product_modeled.id
        )
        image_data = (await session.execute(image_query)).all()

        if image_data:
            images_modeled = [
                response_models.OneImageOut(**image[0].__dict__) for image in image_data
            ]
        else:
            images_modeled = []

        all_product_data = response_models.AllProductDataOut(
            product=product_modeled, supplier=supplier_modeled, images=images_modeled
        )

        result_output.result.append(all_product_data)

    result_output.total_products = len(result_output.result)
    return result_output.dict()


@products.get(
    "/{product_id}/grades/",
    summary="WORKS: get all review grades by product_id",
    response_model=GradeOut,
)
async def get_grade_and_count(product_id: int):
    if not isinstance(product_id, int):
        raise HTTPException(
            status_code=status.HTTP_422_UNPROCESSABLE_ENTITY,
            detail="INVALID_PRODUCT_ID",
        )
    is_product_exist = await Product.is_product_exist(product_id=product_id)
    if not is_product_exist:
        raise HTTPException(
            status_code=status.HTTP_404_NOT_FOUND, detail="PRODUCT_NOT_FOUND"
        )
    grade = await Product.get_product_grade(product_id=product_id)
    grade_details = await Product.get_product_grade_details(product_id=product_id)
    return JSONResponse(
        status_code=status.HTTP_200_OK,
        content={"grade": grade, "grade_details": grade_details},
    )


@products.patch(
    "/favorite_product/", summary="WORKS: add and remove product in favorite"
)
async def add_remove_favorite_product(
    product_id: int,
    is_favorite: bool,
    Authorize: AuthJWT = Depends(),
    session: AsyncSession = Depends(get_session),
):
    Authorize.jwt_required()
    user_email = json.loads(Authorize.get_jwt_subject())["email"]
    seller_id = await Seller.get_seller_id_by_email(user_email)

    if not seller_id:
        raise HTTPException(
            status_code=status.HTTP_404_NOT_FOUND, detail="USER_NOT_SELLER"
        )

    if is_favorite:
        is_product_favorite = await session.execute(
            select(SellerFavorite).where(SellerFavorite.product_id.__eq__(product_id))
        )
        if is_product_favorite:
            raise HTTPException(
                status_code=status.HTTP_404_NOT_FOUND,
                detail="PRODUCT_IS_ALREADY_FAVORITE",
            )

        await session.execute(
            insert(SellerFavorite).values(seller_id=seller_id, product_id=product_id)
        )
        status_message = "PRODUCT_ADDED_TO_FAVORITES_SUCCESSFULLY"
    else:
        await session.execute(
            delete(SellerFavorite).where(
                SellerFavorite.seller_id.__eq__(seller_id),
                SellerFavorite.product_id.__eq__(product_id),
            )
        )
        status_message = "PRODUCT_REMOVED_FROM_FAVORITES_SUCCESSFULLY"
    await session.commit()
    return JSONResponse(
        status_code=status.HTTP_200_OK, content={"result:": status_message}
    )


@products.put(
    "/change_order_status/{order_product_variation_id}/{status_id}/",
    summary="WORKS: changes the status for the ordered product",
)
async def change_order_status(order_product_variation_id: int, status_id: int):
    try:
        status_order = await OrderStatus.get_status(status_id)
        status_name = status_order.name
        result = await OrderProductVariation.change_status(
            order_product_variation_id, status_id
        )
        return JSONResponse(
            status_code=status.HTTP_200_OK,
            content={
                "order_product_variation_id": result.id,
                "status_id": result.status_id,
                "status_name": status_name,
            },
        )
    except InvalidStatusId:
        raise HTTPException(
            status_code=status.HTTP_400_BAD_REQUEST, detail="Invalid status id"
        )
    except InvalidProductVariationId:
        raise HTTPException(
            status_code=status.HTTP_400_BAD_REQUEST,
            detail="Invalid order product variation id",
        )


@products.get("/show_cart/")
async def show_products_cart(
    Authorize: AuthJWT = Depends(), session: AsyncSession = Depends(get_session)
):
    Authorize.jwt_required()
    user_email = json.loads(Authorize.get_jwt_subject())["email"]
    seller_id = await Seller.get_seller_id_by_email(user_email)

    if not seller_id:
        raise HTTPException(
            status_code=status.HTTP_404_NOT_FOUND, detail="USER_NOT_SELLER"
        )

    # select stock's and order's product count in seller's cart
    product_variation_count_params = (
        await session.execute(
            select(
                Order.id.label("order_id"),
                ProductVariationCount.product_variation_value1_id,
                ProductVariationCount.count.label("product_count"),
                OrderProductVariation.count.label("order_count"),
            )
            .select_from(Order)
            .join(OrderProductVariation)
            .join(ProductVariationCount)
            .where(Order.seller_id.__eq__(seller_id), Order.is_cart.__eq__(1))
        )
    ).all()

    product_variation_value1_ids = [
        item["product_variation_value1_id"] for item in product_variation_count_params
    ]
    product_count_stock = [
        item["product_count"] for item in product_variation_count_params
    ]
    product_count_order = [
        item["order_count"] for item in product_variation_count_params
    ]

    # select product params by product_variation_value1_ids
    product_params = (
        await session.execute(
            select(
                Product.id.label("product_id"),
                Product.name,
                Product.description,
                ProductPrice.value.label("price"),
            )
            .select_from(ProductVariationValue)
            .join(Product)
            .join(ProductPrice)
            .join(
                ProductVariationCount,
                ProductVariationValue.id
                == ProductVariationCount.product_variation_value1_id,
            )
            .where(ProductVariationValue.id.in_(product_variation_value1_ids))
            .group_by(ProductPrice.product_id)
        )
    ).all()

    result_product_params = []
    for num, product_info in enumerate(product_params):
        product_info = dict(product_info)
        product_info["price"] = float(product_info["price"])
        product_info["product_count_order"] = product_count_order[num]
        product_info["product_count_stock"] = product_count_stock[num]
        result_product_params.append(product_info)

    result = {
        "items": len(product_params),
        "total_count": sum(product_count_order),
        "products": result_product_params,
    }
    return JSONResponse(status_code=status.HTTP_200_OK, content={"result": result})<|MERGE_RESOLUTION|>--- conflicted
+++ resolved
@@ -199,7 +199,7 @@
                     models.CategoryVariationValue.id,
                 ),
                 type_=JSON,
-            ).label("variations"),
+            ).label('variations'),
         )
         .outerjoin(
             models.ProductVariationValue,
@@ -214,12 +214,9 @@
             models.CategoryPropertyType,
             models.CategoryPropertyType.id
             == models.CategoryVariationValue.variation_type_id,
-        )
-        .outerjoin(
-            models.CategoryVariationType,
-            models.CategoryVariationType.id
-            == models.CategoryVariationValue.variation_type_id,
-        )
+        )\
+        .outerjoin(models.CategoryVariationType,
+                  models.CategoryVariationType.id == models.CategoryVariationValue.variation_type_id)
         .outerjoin(
             models.ProductReview, models.ProductReview.product_id == models.Product.id
         )
@@ -241,31 +238,28 @@
     sizes = []
     colors = []
     for var in variations:
-        if var.get("category_varitaion_type_name", None) == "Color":
-            colors.append(
-                {
-                    "value": var.get("category_varitaion_value"),
-                    "id": var.get("category_varitaion_value_id", None),
-                }
-            )
-        elif var.get("category_varitaion_type_name", None) == "Size":
-            sizes.append(
-                {
-                    "value": var.get("category_varitaion_value"),
-                    "id": var.get("category_varitaion_value_id", None),
-                }
-            )
+        if var.get('category_varitaion_type_name', None) == 'Color':
+            colors.append({
+                'value':var.get('category_varitaion_value'),
+                'id':var.get('category_varitaion_value_id', None)
+                })
+        elif var.get('category_varitaion_type_name', None) == 'Size':
+            sizes.append({
+                'value':var.get('category_varitaion_value'),
+                'id':var.get('category_varitaion_value_id', None)
+            })
 
     # removing duplicates
     if sizes:
-        sizes = list({v["value"]: v for v in sizes}.values())
+        sizes = list({v['value']:v for v in sizes}.values())
     if colors:
-        colors = list({v["value"]: v for v in colors}.values())
+        colors = list({v['value']:v for v in colors}.values())
 
     supplier_info_modeled = {}
     supplier_info = await Supplier.get_supplier_info(product_id=product_id)
     if supplier_info:
         supplier_info_modeled = response_models.SupplierOut(**supplier_info)
+
 
     prices_query = select(models.ProductPrice).filter(
         models.ProductPrice.product_id == product_id
@@ -280,57 +274,30 @@
 
     grade = await Product.get_product_grade(product_id=product_id)
 
-<<<<<<< HEAD
-    product_tags_and_category_query = (
-        select(models.Tags.name.label("tag"), models.Category.name.label("category"))
-        .filter(models.Tags.product_id == product_id)
-        .filter(models.Category.id == product.category_id)
-    )
-=======
     product_tags_and_category_query = select(
         models.Tags.name.label('tag'),
         models.Category.name.label('category')
     )\
     .filter(models.Tags.product_id == product_id)\
     .filter(models.Category.id == product.category_id)
->>>>>>> 02bf4271
 
     tags_and_category = await session.execute(product_tags_and_category_query)
     tags_and_category = tags_and_category.all()
 
     tags = set()
-    category_name = ""
+    category_name = ''
     if tags_and_category:
         for row in tags_and_category:
             row_dict = row._mapping
-            tag = row_dict.get("tag", None)
+            tag = row_dict.get('tag', None)
             tags.add(tag)
-<<<<<<< HEAD
-            category_name = row_dict.get("category", None)
-
-    category_path = ""
-=======
             category_name = row_dict.get('category', None)
 
     category_path = ''
->>>>>>> 02bf4271
     if category_name:
         category_path = await Category.get_category_path(category=category_name)
 
     respose_modeled = response_models.ProducCardOut(
-<<<<<<< HEAD
-        **{
-            **product.__dict__,
-            "sizes": sizes,
-            "colors": colors,
-            "prices": prices_modeled,
-            "category_name": category_name,
-            "category_path": category_path,
-            "supplier_info": supplier_info_modeled,
-            "is_favorite": is_favorite,
-            "grade": grade,
-        }
-=======
         **{**product.__dict__,
            'sizes':sizes,
            'colors':colors,
@@ -341,7 +308,6 @@
            'is_favorite':is_favorite,
            'grade':grade
            }
->>>>>>> 02bf4271
     )
     return respose_modeled
 
