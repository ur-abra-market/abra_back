import json

from typing import List
from fastapi import APIRouter, Depends, HTTPException, status
from fastapi.responses import JSONResponse
from fastapi_jwt_auth import AuthJWT
from pydantic import BaseModel
from sqlalchemy import select, text, delete, insert, func, desc
from sqlalchemy.ext.asyncio import AsyncSession
from datetime import datetime
import pytz

from app.classes.response_models import (
    ResultOut,
    ProductOut,
    ListOfProducts,
)
from app.classes import response_models, request_models


from app.logic.consts import *
from app.logic import consts
from app.logic.queries import *
from app.database import get_session

from app.database.models import *
import app.database.models as models


class GradeOut(BaseModel):
    grade: dict
    grade_details: List[dict]


products = APIRouter()


@products.get(
    "/compilation",
    summary="WORKS: Get list of products by category_id."
    " Can order by total_orders, date, price, rating.",
    response_model=response_models.ProductPaginationOut,
)
async def get_products_list_for_category(
    request_params: request_models.RequestPagination = Depends(
        request_models.ProductsCompilationRequest
    ),
    session: AsyncSession = Depends(get_session),
):
    # TODO: Maybe unite this route with POST /pagination ?
    query = (
        select(
            models.Product,
            models.ProductPrice,
        )
        .outerjoin(
            models.ProductPrice, models.ProductPrice.product_id == models.Product.id
        )
        .filter(models.Product.is_active == 1)
    )

    if request_params.category_id:
        query = query.filter(models.Product.category_id == request_params.category_id)

    if request_params.order_by:
        request_params.order_by: consts.SortingTypes
        # convert human readable sort type to field in DB
        order_by_field = consts.product_sorting_types_map.get(
            request_params.order_by.value, None
        )

        if order_by_field and request_params.order_by.value == "date":
            query = query.order_by(desc(order_by_field))
        elif order_by_field and request_params.order_by.value != "date":
            query = query.order_by(order_by_field)

    # pagination
    if request_params.page_size and request_params.page_num:
        query = query.limit(request_params.page_size).offset(
            (request_params.page_num - 1) * request_params.page_size
        )

    raw_data = (await session.execute(query)).fetchall()
    result_output = response_models.ProductPaginationOut(total_products=0)

    # serialization
    for product_tables in raw_data:
        mapped_tables = {}
        for table in product_tables:
            # add to mapped_tables raw product data with keys:
            # 'products', 'product_prices', 'images',
            if not table:
                continue
            try:
                mapped_tables[table.__table__.name] = table.__dict__
            except AttributeError as ex:
                pass

        product_data = {
            **mapped_tables.get("products", {}),
        }
        product_prices = mapped_tables.get("product_prices", {})
        product_prices.pop("id", None)
        product_modeled = response_models.ProductOut(
            **{**product_data, **product_prices}
        )

        image_query = select(models.ProductImage).filter(
            models.ProductImage.product_id == product_modeled.id
        )
        image_data = (await session.execute(image_query)).all()
        if image_data:
            images_modeled = [
                response_models.OneImageOut(**image[0].__dict__) for image in image_data
            ]
        else:
            images_modeled = []

        all_product_data = response_models.AllProductDataOut(
            product=product_modeled, images=images_modeled
        )

        result_output.result.append(all_product_data)

    result_output.total_products = len(result_output.result)
    return result_output.dict()


@products.get(
    "/images/",
    summary="WORKS (example 1-100): Get product images by product_id.",
    response_model=response_models.ImagesOut,
)
async def get_images_for_product(product_id: int):
    images = await ProductImage.get_images(product_id=product_id)
    modeled_images = response_models.ImagesOut(
        result=[response_models.OneImageOut(**image) for image in images]
    )
    return modeled_images.dict()


@products.get(
    "/product_card_p1/{product_id}",
    summary="WORKS (example 1-100, 1): Get info for product card p1.",
    response_model=ResultOut,
)
async def get_info_for_product_card(
    product_id: int,
    Authorize: AuthJWT = Depends(),
    session: AsyncSession = Depends(get_session),
):
    Authorize.jwt_optional()
    user_token = Authorize.get_jwt_subject()

    if not isinstance(product_id, int):
        raise HTTPException(
            status_code=status.HTTP_422_UNPROCESSABLE_ENTITY,
            detail="INVALID_PRODUCT_ID",
        )
    is_exist = await Product.is_product_exist(product_id=product_id)
    if not is_exist:
        raise HTTPException(
            status_code=status.HTTP_404_NOT_FOUND, detail="PRODUCT_NOT_FOUND"
        )

    if user_token:
        user_email = json.loads(user_token)["email"]
        seller_id = await Seller.get_seller_id_by_email(email=user_email)
        is_favorite = await session.execute(
            select(SellerFavorite.id).where(
                SellerFavorite.product_id.__eq__(product_id),
                SellerFavorite.seller_id.__eq__(seller_id),
            )
        )
        is_favorite = bool(is_favorite.scalar())
    else:
        is_favorite = False

    grade = await Product.get_product_grade(product_id=product_id)

    category_params = await session.execute(
        select(Category.id, Category.name)
        .join(Product)
        .where(Product.id.__eq__(product_id))
    )
    category_id, category_name = category_params.fetchone()
    category_path = await Category.get_category_path(category=category_name)

    product_name = await session.execute(
        select(Product.name).where(Product.id.__eq__(product_id))
    )
    product_name = product_name.scalar()

    tags = await Tags.get_tags_by_product_id(product_id=product_id)

    colors = await session.execute(text(QUERY_FOR_COLORS.format(product_id=product_id)))
    colors = [row[0] for row in colors if colors]

    sizes = await session.execute(text(QUERY_FOR_SIZES.format(product_id=product_id)))
    sizes = [row[0] for row in sizes if sizes]

    monthly_actual_demand = await session.execute(
        text(QUERY_FOR_MONTHLY_ACTUAL_DEMAND.format(product_id=product_id))
    )
    monthly_actual_demand = monthly_actual_demand.scalar()
    monthly_actual_demand = monthly_actual_demand if monthly_actual_demand else "0"

    daily_actual_demand = await session.execute(
        text(QUERY_FOR_DAILY_ACTUAL_DEMAND.format(product_id=product_id))
    )
    daily_actual_demand = daily_actual_demand.scalar()
    daily_actual_demand = daily_actual_demand if daily_actual_demand else "0"

    prices = await session.execute(text(QUERY_FOR_PRICES.format(product_id)))
    prices = [dict(row) for row in prices if prices]

    supplier_info = await Supplier.get_supplier_info(product_id=product_id)

    result = dict(
        grade=grade,
        category_id=category_id,
        category_path=category_path,
        product_name=product_name,
        is_favorite=is_favorite,
        tags=tags,
        colors=colors,
        sizes=sizes,
        monthly_actual_demand=monthly_actual_demand,
        daily_actual_demand=daily_actual_demand,
        prices=prices,
        supplier_info=supplier_info,
    )
    return JSONResponse(status_code=status.HTTP_200_OK, content={"result": result})


@products.get(
    "/product_card_p2/{product_id}",
    summary="WORKS (example 1-100): Get info for product card p2.",
    response_model=ResultOut,
)
async def get_info_for_product_card_p2(
    product_id: int, session: AsyncSession = Depends(get_session)
):
    if not isinstance(product_id, int):
        raise HTTPException(
            status_code=status.HTTP_422_UNPROCESSABLE_ENTITY,
            detail="INVALID_PRODUCT_ID",
        )
    is_exist = await Product.is_product_exist(product_id=product_id)
    if not is_exist:
        raise HTTPException(
            status_code=status.HTTP_404_NOT_FOUND, detail="PRODUCT_NOT_FOUND"
        )

    variations = await session.execute(text(QUERY_FOR_VARIATIONS.format(product_id)))
    variations = [dict(row) for row in variations if variations]

    # properties for about_the_product and tags
    properties = await session.execute(text(QUERY_FOR_PROPERTIES.format(product_id)))
    properties = [dict(row) for row in properties if properties]

    description = await session.execute(
        select(Product.description).where(Product.id.__eq__(product_id))
    )
    description = description.scalar()

    result = dict(variations=variations, properties=properties, description=description)
    return JSONResponse(status_code=status.HTTP_200_OK, content={"result": result})


@products.get(
    "/similar/",
    summary="WORKS (example 1-100): Get similar products by product_id.",
    response_model=ListOfProducts,
)
async def get_similar_products_in_category(
    product_id: int,
    page_num: int = 1,
    page_size: int = 6,
    Authorize: AuthJWT = Depends(),
    session: AsyncSession = Depends(get_session),
):
    Authorize.jwt_optional()
    user_token = Authorize.get_jwt_subject()

    if user_token:
        user_email = json.loads(user_token)["email"]
        seller_id = await Seller.get_seller_id_by_email(email=user_email)
        is_favorite_subquery = PRODUCT_IS_FAVORITE_SUBQUERY.format(seller_id=seller_id)
    else:
        is_favorite_subquery = 0

    category_id = await Product.get_category_id(product_id=product_id)
    if not category_id:
        raise HTTPException(
            status_code=status.HTTP_404_NOT_FOUND, detail="PRODUCT_NOT_FOUND"
        )

    products_to_skip = (page_num - 1) * page_size
    products_records = await session.execute(
        text(
            QUERY_FOR_POPULAR_PRODUCTS.format(
                product_id=product_id,
                category_id=category_id,
                is_favorite_subquery=is_favorite_subquery,
                order_by="grade_average",
                page_size=page_size,
                products_to_skip=products_to_skip,
            )
        )
    )
    products_list = [dict(record) for record in products_records if products_records]
    if not products_list:
        raise HTTPException(status_code=status.HTTP_404_NOT_FOUND, detail="NO_PRODUCTS")

    return JSONResponse(
        status_code=status.HTTP_200_OK, content={"result": products_list}
    )


@products.get(
    "/popular/",
    summary="WORKS (example 1-100): Get popular products in this category.",
    response_model=ListOfProducts,
)
async def get_popular_products_in_category(
    product_id: int,
    page_num: int = 1,
    page_size: int = 6,
    Authorize: AuthJWT = Depends(),
    session: AsyncSession = Depends(get_session),
):
    Authorize.jwt_optional()
    user_token = Authorize.get_jwt_subject()

    if user_token:
        user_email = json.loads(user_token)["email"]
        seller_id = await Seller.get_seller_id_by_email(email=user_email)
        is_favorite_subquery = PRODUCT_IS_FAVORITE_SUBQUERY.format(seller_id=seller_id)
    else:
        is_favorite_subquery = 0

    category_id = await Product.get_category_id(product_id=product_id)
    if not category_id:
        raise HTTPException(
            status_code=status.HTTP_404_NOT_FOUND, detail="PRODUCT_NOT_FOUND"
        )

    products_to_skip = (page_num - 1) * page_size
    products_records = await session.execute(
        text(
            QUERY_FOR_POPULAR_PRODUCTS.format(
                product_id=product_id,
                category_id=category_id,
                is_favorite_subquery=is_favorite_subquery,
                order_by="p.total_orders",
                page_size=page_size,
                products_to_skip=products_to_skip,
            )
        )
    )
    products_list = [dict(record) for record in products_records if products_records]
    if not products_list:
        raise HTTPException(status_code=status.HTTP_404_NOT_FOUND, detail="NO_PRODUCTS")

    return JSONResponse(
        status_code=status.HTTP_200_OK, content={"result": products_list}
    )


@products.post(
    "/pagination/",
    summary="WORKS: Pagination for products list page (sort_type = rating/price/date).",
    response_model=response_models.ProductPaginationOut,
)
async def pagination(
    data: request_models.ProductsPaginationRequest,
    session: AsyncSession = Depends(get_session),
):
    query = (
        select(
            models.Product,
            models.ProductPrice,
            models.ProductPropertyValue,
            models.CategoryPropertyValue,
            models.ProductVariationValue,
            models.CategoryVariationValue,
            models.Supplier,
            models.User,
        )
        .outerjoin(
            models.ProductPropertyValue,
            models.ProductPropertyValue.product_id == models.Product.id,
        )
        .outerjoin(
            models.CategoryPropertyValue,
            models.CategoryPropertyValue.id
            == models.ProductPropertyValue.property_value_id,
        )
        .outerjoin(
            models.ProductPrice, models.ProductPrice.product_id == models.Product.id
        )
        .outerjoin(models.Supplier, Product.supplier_id == models.Supplier.id)
        .outerjoin(models.User, models.Supplier.user_id == models.User.id)
        .outerjoin(
            models.ProductVariationValue,
            models.ProductVariationValue.product_id == models.Product.id,
        )
        .outerjoin(
            models.CategoryVariationValue,
            models.ProductVariationValue.variation_value_id
            == models.CategoryVariationValue.id,
        )
        .filter(models.Product.is_active == 1)
    )

    if data.category_id:
        query = query.filter(models.Category.id == data.category_id)

    if data.sizes:
        # TODO: refactor and join the main query
        size_variation_type_id = await CategoryVariationType.get_id(name="size")
        query = query.filter(
            models.CategoryVariationValue.variation_type_id == size_variation_type_id,
            models.CategoryVariationValue.value.in_(data.sizes),
        )

    now = datetime.now(tz=pytz.timezone("Europe/Moscow")).replace(tzinfo=None)

    query = query.filter(models.ProductPrice.start_date < now).filter(
        func.coalesce(models.ProductPrice.end_date, datetime(year=2099, month=1, day=1))
        > now
    )

    if data.bottom_price is not None:
        query = query.filter(models.ProductPrice.value >= data.bottom_price)
    if data.top_price is not None:
        query = query.filter(models.ProductPrice.value <= data.bottom_price)
    if data.with_discount:
        query = query.filter(func.coalesce(models.ProductPrice.discount, 0) > 0)

    if data.materials:
        query = query.filter(models.CategoryPropertyValue.value.in_(data.materials))

    if data.ascending:
        query = query.order_by(
            models.Product.grade_average,
            models.ProductPrice.value,
            models.Product.datetime,
        )
    else:
        query = query.order_by(
            desc(models.Product.grade_average),
            desc(models.ProductPrice.value),
            desc(models.Product.datetime),
        )

    if data.page_size and data.page_num:
        query = query.limit(data.page_size).offset((data.page_num - 1) * data.page_size)

    raw_data = (await session.execute(query)).fetchall()

    result_output = response_models.ProductPaginationOut(total_products=0)

    for product_tables in raw_data:
        mapped_tables = {}
        for table in product_tables:
            # add to mapped_tables raw product data with keys:
            # 'products', 'product_prices', 'product_property_values',
            # 'category_property_values', 'suppliers'
            if not table:
                continue
            try:
                mapped_tables[table.__table__.name] = table.__dict__
            except AttributeError as ex:
                pass

        product_data = {
            **mapped_tables.get("products", {}),
        }
        product_prices = mapped_tables.get("product_prices", {})
        product_prices.pop("id", None)
        product_modeled = ProductOut(**{**product_data, **product_prices})

        supplier_data = {
            **mapped_tables.get("suppliers", {}),
            **mapped_tables.get("users", {}),
        }
        supplier_modeled = response_models.SupplierOut(**supplier_data)

        # TODO: rewrite and include to the main query
        image_query = select(models.ProductImage).filter(
            models.ProductImage.product_id == product_modeled.id
        )
        image_data = (await session.execute(image_query)).all()

        if image_data:
            images_modeled = [
                response_models.OneImageOut(**image[0].__dict__) for image in image_data
            ]
        else:
            images_modeled = []

        all_product_data = response_models.AllProductDataOut(
            product=product_modeled, supplier=supplier_modeled, images=images_modeled
        )

        result_output.result.append(all_product_data)

    result_output.total_products = len(result_output.result)
    return result_output.dict()


@products.get(
    "/{product_id}/grades/",
    summary="WORKS: get all review grades by product_id",
    response_model=GradeOut,
)
async def get_grade_and_count(product_id: int):
    if not isinstance(product_id, int):
        raise HTTPException(
            status_code=status.HTTP_422_UNPROCESSABLE_ENTITY,
            detail="INVALID_PRODUCT_ID",
        )
    is_product_exist = await Product.is_product_exist(product_id=product_id)
    if not is_product_exist:
        raise HTTPException(
            status_code=status.HTTP_404_NOT_FOUND, detail="PRODUCT_NOT_FOUND"
        )
    grade = await Product.get_product_grade(product_id=product_id)
    grade_details = await Product.get_product_grade_details(product_id=product_id)
    return JSONResponse(
        status_code=status.HTTP_200_OK,
        content={"grade": grade, "grade_details": grade_details},
    )


@products.patch(
    "/favorite_product/", summary="WORKS: add and remove product in favorite"
)
async def add_remove_favorite_product(
    product_id: int,
    is_favorite: bool,
    Authorize: AuthJWT = Depends(),
    session: AsyncSession = Depends(get_session),
):
    Authorize.jwt_required()
    user_email = json.loads(Authorize.get_jwt_subject())["email"]
    seller_id = await Seller.get_seller_id_by_email(user_email)

    if not seller_id:
        raise HTTPException(
            status_code=status.HTTP_404_NOT_FOUND, detail="USER_NOT_SELLER"
        )

    if is_favorite:
        is_product_favorite = await session.execute(
            select(SellerFavorite).where(SellerFavorite.product_id.__eq__(product_id))
        )
        if is_product_favorite:
            raise HTTPException(
                status_code=status.HTTP_404_NOT_FOUND,
                detail="PRODUCT_IS_ALREADY_FAVORITE",
            )

        await session.execute(
            insert(SellerFavorite).values(seller_id=seller_id, product_id=product_id)
        )
        status_message = "PRODUCT_ADDED_TO_FAVORITES_SUCCESSFULLY"
    else:
        await session.execute(
            delete(SellerFavorite).where(
                SellerFavorite.seller_id.__eq__(seller_id),
                SellerFavorite.product_id.__eq__(product_id),
            )
        )
        status_message = "PRODUCT_REMOVED_FROM_FAVORITES_SUCCESSFULLY"
    await session.commit()
    return JSONResponse(
        status_code=status.HTTP_200_OK, content={"result:": status_message}
    )


@products.put(
    "/change_order_status/{order_product_variation_id}/{status_id}/",
    summary="WORKS: changes the status for the ordered product",
)
async def change_order_status(order_product_variation_id: int, status_id: int):
    try:
        status_order = await OrderStatus.get_status(status_id)
        status_name = status_order.name
        result = await OrderProductVariation.change_status(
            order_product_variation_id, status_id
        )
        return JSONResponse(
            status_code=status.HTTP_200_OK,
            content={
                "order_product_variation_id": result.id,
                "status_id": result.status_id,
                "status_name": status_name,
            },
        )
    except InvalidStatusId:
        raise HTTPException(
            status_code=status.HTTP_400_BAD_REQUEST, detail="Invalid status id"
        )
    except InvalidProductVariationId:
        raise HTTPException(
            status_code=status.HTTP_400_BAD_REQUEST,
            detail="Invalid order product variation id",
        )


<<<<<<< HEAD
@products.post("/add_to_cart/", summary="WORKS: adding a product to the cart")
async def add_to_cart(
    product_variation_count_id: int,
    count: int,
    Authorize: AuthJWT = Depends(),
):
    try:
        Authorize.jwt_required()
        user_email = json.loads(Authorize.get_jwt_subject())["email"]
        seller_id = await Seller.get_seller_id_by_email(user_email)

        if not seller_id:
            raise HTTPException(
                status_code=status.HTTP_404_NOT_FOUND, detail="USER_NOT_SELLER"
            )

        order_product_variation_count, product_variation_count = \
            await OrderProductVariation.add_to_cart(
                product_variation_count_id, count, seller_id
            )
    except ProductVariationCountIdException:
        raise HTTPException(
            status_code=status.HTTP_400_BAD_REQUEST,
            detail="Invalid product variation count id",
        )
    except ValueError:
        raise HTTPException(
            status_code=status.HTTP_400_BAD_REQUEST,
            detail="NOT_ENOUGH_PRODUCTS_IN_STOCK",
        )
    return JSONResponse(
        status_code=status.HTTP_200_OK,
        content={
            "products_count_in_stock": product_variation_count,
            "products_count_in_order": order_product_variation_count,
        },
    )
=======
@products.get("/show_cart/")
async def show_products_cart(
    Authorize: AuthJWT = Depends(), session: AsyncSession = Depends(get_session)
):
    Authorize.jwt_required()
    user_email = json.loads(Authorize.get_jwt_subject())["email"]
    seller_id = await Seller.get_seller_id_by_email(user_email)

    if not seller_id:
        raise HTTPException(
            status_code=status.HTTP_404_NOT_FOUND, detail="USER_NOT_SELLER"
        )

    # select stock's and order's product count in seller's cart
    product_variation_count_params = (
        await session.execute(
            select(
                Order.id.label("order_id"),
                ProductVariationCount.product_variation_value1_id,
                ProductVariationCount.count.label("product_count"),
                OrderProductVariation.count.label("order_count"),
            )
            .select_from(Order)
            .join(OrderProductVariation)
            .join(ProductVariationCount)
            .where(Order.seller_id.__eq__(seller_id), Order.is_cart.__eq__(1))
        )
    ).all()

    product_variation_value1_ids = [
        item["product_variation_value1_id"] for item in product_variation_count_params
    ]
    product_count_stock = [
        item["product_count"] for item in product_variation_count_params
    ]
    product_count_order = [
        item["order_count"] for item in product_variation_count_params
    ]

    # select product params by product_variation_value1_ids
    product_params = (
        await session.execute(
            select(
                Product.id.label("product_id"),
                Product.name,
                Product.description,
                ProductPrice.value.label("price"),
            )
            .select_from(ProductVariationValue)
            .join(Product)
            .join(ProductPrice)
            .join(
                ProductVariationCount,
                ProductVariationValue.id
                == ProductVariationCount.product_variation_value1_id,
            )
            .where(ProductVariationValue.id.in_(product_variation_value1_ids))
            .group_by(ProductPrice.product_id)
        )
    ).all()

    result_product_params = []
    for num, product_info in enumerate(product_params):
        product_info = dict(product_info)
        product_info["price"] = float(product_info["price"])
        product_info["product_count_order"] = product_count_order[num]
        product_info["product_count_stock"] = product_count_stock[num]
        result_product_params.append(product_info)

    result = {
        "items": len(product_params),
        "total_count": sum(product_count_order),
        "products": result_product_params,
    }
    return JSONResponse(status_code=status.HTTP_200_OK, content={"result": result})
>>>>>>> 2b71518e
<|MERGE_RESOLUTION|>--- conflicted
+++ resolved
@@ -611,7 +611,6 @@
         )
 
 
-<<<<<<< HEAD
 @products.post("/add_to_cart/", summary="WORKS: adding a product to the cart")
 async def add_to_cart(
     product_variation_count_id: int,
@@ -649,7 +648,8 @@
             "products_count_in_order": order_product_variation_count,
         },
     )
-=======
+
+
 @products.get("/show_cart/")
 async def show_products_cart(
     Authorize: AuthJWT = Depends(), session: AsyncSession = Depends(get_session)
@@ -724,5 +724,4 @@
         "total_count": sum(product_count_order),
         "products": result_product_params,
     }
-    return JSONResponse(status_code=status.HTTP_200_OK, content={"result": result})
->>>>>>> 2b71518e
+    return JSONResponse(status_code=status.HTTP_200_OK, content={"result": result})