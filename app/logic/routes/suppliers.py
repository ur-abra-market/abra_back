--- conflicted
+++ resolved
@@ -19,7 +19,6 @@
 suppliers = APIRouter()
 
 
-<<<<<<< HEAD
 @suppliers.get(
     "/get_supplier_info/",
     summary="",
@@ -51,22 +50,6 @@
     license_number: dict = dict(license_number)
     users_query.update(country_registration)
     users_query.update(license_number)
-=======
-@suppliers.post("/send-account-info/",
-                summary="Is not tested with JWT")
-async def send_supplier_data_info(
-                               supplier_info: SupplierInfo,
-                               account_info: SupplierAccountInfo,
-                               Authorize: AuthJWT = Depends(),
-                               session: AsyncSession = Depends(get_session)) -> JSONResponse:
-    Authorize.jwt_required()
-    user_email = json.loads(Authorize.get_jwt_subject())['email']
-    user_id = await User.get_user_id(email=user_email)
-    await session.execute(update(Supplier)\
-                          .where(Supplier.user_id.__eq__(user_id))\
-                          .values(license_number=supplier_info.tax_number))
-    await session.commit()
->>>>>>> 91c4dcec
     
     supplier_id: int = await session.execute(
         select(Supplier.id)\
