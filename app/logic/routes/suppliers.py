--- conflicted
+++ resolved
@@ -1,9 +1,5 @@
 from typing import List, Optional, Dict, Any
-<<<<<<< HEAD
 from pydantic import BaseModel, EmailStr, Field, ValidationError
-=======
-from pydantic import BaseModel, EmailStr, Field
->>>>>>> fc0f01c1
 from app.logic import utils
 from sqlalchemy import func
 from fastapi.responses import JSONResponse
@@ -179,38 +175,7 @@
     Authorize.jwt_required()
     user_email = json.loads(Authorize.get_jwt_subject())["email"]
     user_id = await User.get_user_id(email=user_email)
-<<<<<<< HEAD
     query = (
-=======
-    result = dict()
-
-    personal_info = await session.execute(
-        select(User.first_name, User.last_name, User.phone).where(
-            User.id.__eq__(user_id)
-        )
-    )
-    personal_info = personal_info.fetchone()
-    personal_info = dict(personal_info)
-
-    country_registration = await session.execute(
-        select(UserAdress.country).where(UserAdress.user_id.__eq__(user_id))
-    )
-    country_registration = country_registration.fetchone()
-    country_registration = dict(country_registration)
-
-    license_number = await session.execute(
-        select(Supplier.license_number).where(Supplier.user_id.__eq__(user_id))
-    )
-    license_number = license_number.fetchone()
-    license_number = dict(license_number)
-
-    personal_info["email"] = user_email
-    personal_info.update(country_registration)
-    personal_info.update(license_number)
-
-    supplier_id = await Supplier.get_supplier_id(user_id=user_id)
-    business_profile = await session.execute(
->>>>>>> fc0f01c1
         select(
             User.first_name,
             User.last_name,
@@ -252,27 +217,8 @@
             Company.phone.label("company_phone"),
             Company.business_email,
             Company.address,
-<<<<<<< HEAD
-        )
-    )
-=======
-        ).where(Company.supplier_id.__eq__(supplier_id))
-    )
-    business_profile = business_profile.fetchone()
-    business_profile = dict(business_profile)
-
-    photo_url = await session.execute(
-        select(CompanyImages.url)
-        .join(Company)
-        .where(Company.supplier_id.__eq__(supplier_id))
-    )
-    photo_url = photo_url.fetchall()
-    if photo_url:
-        photo_url = dict(url=[row["url"] for row in photo_url])
-    else:
-        photo_url = dict(url=[])
-    business_profile.update(photo_url)
->>>>>>> fc0f01c1
+        )
+    )
 
     res = await session.execute(query)
     data_dict = dict(res.fetchone())
